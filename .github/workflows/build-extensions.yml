--- conflicted
+++ resolved
@@ -46,18 +46,7 @@
     outputs:
       version: ${{ steps.prep.outputs.version }}
     steps:
-<<<<<<< HEAD
-    - uses: actions/checkout@v3
-      with:
-        fetch-depth: 0
-    - name: Get version
-      id: prep
-      run: |
-        # Retrieve annotated tags. Details: https://github.com/actions/checkout/issues/290
-        git fetch --tags --force
-        echo "Set version: $(git describe --match "[0-9].[0-9]*" --tag)"
-        echo ::set-output name=version::$(git describe --match "[0-9].[0-9]*" --tag)
-=======
+
       - uses: actions/checkout@v3
         with:
           fetch-depth: 0
@@ -68,7 +57,6 @@
           git fetch --tags --force
           echo "Set version: $(git describe --match "[0-9].[0-9]*" --tag)"
           echo ::set-output name=version::$(git describe --match "[0-9].[0-9]*" --tag)
->>>>>>> fdf787af
 
   build_ubuntu:
     strategy:
@@ -156,77 +144,6 @@
     container:
       image: wasmedge/wasmedge:${{ matrix.docker_tag }}
     steps:
-<<<<<<< HEAD
-    - uses: actions/checkout@v3
-      with:
-        fetch-depth: 0
-    - name: Build WasmEdge WASI-NN ${{ matrix.backend }} plugin using ${{ matrix.compiler }} with ${{ matrix.build_type }} mode
-      shell: bash
-      if: contains(matrix.name, 'WASI-NN')
-      env:
-        OPENVINO_VERSION: "2021.4.582"
-        OPENVINO_YEAR: "2021"
-        PYTORCH_VERSION: "1.8.2"
-        PYTORCH_INSTALL_TO: "build"
-      run: |
-        mkdir -p build
-        if [[ "${{ matrix.name }}" == *"OpenVINO"* ]]; then
-          bash utils/wasi-nn/install-openvino.sh
-          source /opt/intel/openvino_2021/bin/setupvars.sh
-          ldconfig
-        fi
-        if [[ "${{ matrix.name }}" == *"PyTorch"* ]]; then
-          apt update
-          apt install unzip
-          bash utils/wasi-nn/install-pytorch.sh
-          export Torch_DIR=$(pwd)/${PYTORCH_INSTALL_TO}/libtorch
-        fi
-        cd build
-        cmake -DCMAKE_BUILD_TYPE=${{ matrix.build_type }} -DWASMEDGE_PLUGIN_WASI_NN_BACKEND="${{ matrix.backend }}" -DWASMEDGE_BUILD_TESTS=ON ..
-        cd ${{ matrix.test_path }}
-        make -j
-    - name: Build WasmEdge WASI-Crypto plugin using ${{ matrix.compiler }} with ${{ matrix.build_type }} mode
-      if: contains(matrix.name, 'WASI-Crypto')
-      run: |
-        apt update
-        apt install -y libssl-dev
-        mkdir -p build
-        cd build
-        cmake -DCMAKE_BUILD_TYPE=${{ matrix.build_type }} -DWASMEDGE_PLUGIN_WASI_CRYPTO=On -DWASMEDGE_BUILD_TESTS=ON ..
-        cd ${{ matrix.test_path }}
-        make -j
-    - name: Build WasmEdge HttpsReq plugin using ${{ matrix.compiler }} with ${{ matrix.build_type }} mode
-      if: contains(matrix.name, 'HttpsReq')
-      run: |
-        apt update
-        apt install -y libssl-dev
-        mkdir -p build
-        cd build
-        cmake -DCMAKE_BUILD_TYPE=${{ matrix.build_type }} -DWASMEDGE_PLUGIN_HTTPSREQ=On -DWASMEDGE_BUILD_TESTS=ON ..
-        cd ${{ matrix.test_path }}
-        make -j
-    - name: Test WasmEdge ${{ matrix.name }} plugin using ${{ matrix.compiler }} with ${{ matrix.build_type }} mode
-      shell: bash
-      run: |
-        if [[ "${{ matrix.name }}" == *"OpenVINO"* ]]; then
-          source /opt/intel/openvino_2021/bin/setupvars.sh
-          ldconfig
-        fi
-        if [[ "${{ matrix.name }}" == *"PyTorch"* ]]; then
-          export LD_LIBRARY_PATH=$Torch_DIR/lib:$LD_LIBRARY_PATH
-        fi
-        cd build/${{ matrix.test_path }}
-        ./${{ matrix.test_bin }}
-    - name: Prepare the WasmEdge ${{ matrix.name }} plugin tar.gz package
-      run: |
-        cp build/${{ matrix.output_path }}/${{ matrix.output_bin }} ${{ matrix.output_bin }}
-        tar -zcvf plugin.tar.gz ${{ matrix.output_bin }}
-    - name: Upload artifact
-      uses: actions/upload-artifact@v3
-      with:
-        name: WasmEdge-plugin-${{ matrix.tar_name }}-${{ needs.get_version_v2.outputs.version }}-ubuntu20.04-${{ matrix.compiler }}.tar.gz
-        path: plugin.tar.gz
-=======
       - uses: actions/checkout@v3
         with:
           fetch-depth: 0
@@ -296,7 +213,6 @@
         with:
           name: WasmEdge-plugin-${{ matrix.tar_name }}-${{ needs.get_version_v2.outputs.version }}-ubuntu20.04-${{ matrix.compiler }}.tar.gz
           path: plugin.tar.gz
->>>>>>> fdf787af
 
   build_manylinux:
     strategy:
@@ -341,7 +257,6 @@
             output_bin: libwasmedgePluginWasiNN.so
             cmake_plugin_option: "-DWASMEDGE_PLUGIN_WASI_NN_BACKEND=TensorflowLite"
             build_type: Release
-<<<<<<< HEAD
           - name: WASI-NN OpenVINO
             tar_name: wasi_nn-openvino
             backend: OpenVINO
@@ -352,10 +267,10 @@
             output_bin: libwasmedgePluginWasiNN.so
             test_path: test/plugins/wasi_nn
             test_bin: wasiNNTests
-            build_type: Release
-=======
+            deps_path: "utils/wasi-nn/install-openvino.sh"
+            cmake_plugin_option: "-DWASMEDGE_PLUGIN_WASI_NN_BACKEND=OpenVINO"
+            build_type: Release
             test: true
->>>>>>> fdf787af
           - name: WASI-Crypto
             tar_name: wasi_crypto
             system: manylinux2014 x86_64
@@ -406,92 +321,31 @@
     container:
       image: wasmedge/wasmedge:${{ matrix.docker_tag }}
     steps:
-<<<<<<< HEAD
-    - uses: actions/checkout@v3
-      with:
-        fetch-depth: 0
-    - name: Build WASI-Crypto dependency
-      if: contains(matrix.name, 'WASI-Crypto')
-      run: |
-        bash utils/wasi-crypto/build-openssl.sh
-    - name: Build HttpsReq dependency
-      if: contains(matrix.name, 'HttpsReq')
-      run: |
-        bash utils/wasmedge_httpsreq/build-openssl.sh
-    - name: Build WASI-NN dependency
-      shell: bash
-      if: contains(matrix.name, 'WASI-NN')
-      env:
-        OPENVINO_VERSION: "2021.4.582"
-        OPENVINO_YEAR: "2021"
-        PYTORCH_VERSION: "1.8.2"
-      run: |
-        yum install -y python3
-        if [[ "${{ matrix.name }}" == *"OpenVINO"* ]]; then
-          bash utils/wasi-nn/install-openvino.sh
-          source /opt/intel/openvino_2021/bin/setupvars.sh
-          ldconfig
-        fi
-        if [[ "${{ matrix.name }}" == *"PyTorch"* ]]; then
-          bash utils/wasi-nn/install-pytorch.sh --disable-cxx11-abi
-        fi
-    - name: Build WasmEdge ${{ matrix.name }} plugin with ${{ matrix.build_type }} mode
-      if: contains(matrix.name, 'WASI-Crypto')
-      run: |
-        bash utils/docker/build-manylinux.sh --${{ matrix.build_type }} --not-build --not-ninja -DWASMEDGE_PLUGIN_WASI_CRYPTO=ON -DOPENSSL_ROOT_DIR=$(pwd)/openssl-1.1.1n/openssl
-        cd build/${{ matrix.output_path }}
-        make -j
-    - name: Build WasmEdge ${{ matrix.name }} plugin with ${{ matrix.build_type }} mode
-      if: contains(matrix.name, 'HttpsReq')
-      run: |
-        bash utils/docker/build-manylinux.sh --${{ matrix.build_type }} --not-build --not-ninja -DWASMEDGE_PLUGIN_HTTPSREQ=On -DOPENSSL_ROOT_DIR=$(pwd)/openssl-1.1.1n/openssl
-        cd build/${{ matrix.output_path }}
-        make -j
-    - name: Build WasmEdge WASI-NN ${{ matrix.backend }} plugin with ${{ matrix.build_type }} mode
-      shell: bash
-      if: contains(matrix.name, 'WASI-NN')
-      env:
-        OPENVINO_VERSION: "2021.4.582"
-        OPENVINO_YEAR: "2021"
-        TORCH_VERSION: "1.8.2"
-      run: |
-        if [[ "${{ matrix.name }}" == *"PyTorch"* ]]; then
-          export Torch_DIR=$(pwd)/libtorch
-        fi
-        bash utils/docker/build-manylinux.sh --${{ matrix.build_type }} --not-build --not-ninja -DWASMEDGE_PLUGIN_WASI_NN_BACKEND="${{ matrix.backend }}"
-        cd build/${{ matrix.output_path }}
-        make -j
-    - name: Test and Build WasmEdge WASI-NN WASI-NN OpenVINO plugin with ${{ matrix.build_type }} mode
-      shell: bash
-      if: contains(matrix.name, 'WASI-NN OpenVINO')
-      run: |
-        yum install wget -y
-        bash utils/docker/build-manylinux.sh --${{ matrix.build_type }} --not-build --not-ninja -DWASMEDGE_PLUGIN_WASI_NN_BACKEND="${{ matrix.backend }}" -DWASMEDGE_BUILD_TESTS=ON
-        source build/_deps/wasmopenvino-src/bin/setupvars.sh
-    - name: Prepare the WasmEdge ${{ matrix.name }} plugin tar.gz package
-      run: |
-        cp build/${{ matrix.output_path }}/${{ matrix.output_bin }} ${{ matrix.output_bin }}
-        tar -zcvf plugin.tar.gz ${{ matrix.output_bin }}
-    - name: Upload artifact
-      uses: actions/upload-artifact@v3
-      with:
-        name: WasmEdge-plugin-${{ matrix.tar_name }}-${{ needs.get_version_v2.outputs.version }}-${{ matrix.docker_tag }}.tar.gz
-        path: plugin.tar.gz
-=======
       - uses: actions/checkout@v3
         with:
           fetch-depth: 0
       - name: Build ${{ matrix.name }} dependency
         if: matrix.deps_path
         env:
+          OPENVINO_VERSION: "2021.4.582"
+          OPENVINO_YEAR: "2021"
           PYTORCH_VERSION: "1.8.2"
         run: |
+          yum install -y python3
           bash ${{ matrix.deps_path }}
+          if [[ "${{ matrix.name }}" == *"OpenVINO"* ]]; then
+            source /opt/intel/openvino_2021/bin/setupvars.sh
+            ldconfig
+          fi
       - name: Build ${{ matrix.name }} plugin
         shell: bash
         run: |
           if [[ "${{ matrix.name }}" == *"PyTorch"* ]]; then
             export Torch_DIR=$(pwd)/libtorch
+          fi
+          if [[ "${{ matrix.name }}" == *"OpenVINO"* ]]; then
+            source /opt/intel/openvino_2021/bin/setupvars.sh
+            ldconfig
           fi
           if ${{ matrix.test }}; then
             bash utils/docker/build-manylinux.sh --${{ matrix.build_type }} --not-build --not-ninja ${{ matrix.cmake_plugin_option }} -DWASMEDGE_BUILD_TESTS=ON
@@ -505,6 +359,10 @@
       - name: Test WasmEdge ${{ matrix.name }} plugin using ${{ matrix.compiler }} with ${{ matrix.build_type }} mode
         if: matrix.test
         run: |
+          if [[ "${{ matrix.name }}" == *"OpenVINO"* ]]; then
+            source /opt/intel/openvino_2021/bin/setupvars.sh
+            ldconfig
+          fi
           cd build/${{ matrix.test_path }}
           ./${{ matrix.test_bin }}
       - name: Prepare the WasmEdge ${{ matrix.name }} plugin tar.gz package
@@ -516,7 +374,6 @@
         with:
           name: WasmEdge-plugin-${{ matrix.tar_name }}-${{ needs.get_version_v2.outputs.version }}-${{ matrix.docker_tag }}.tar.gz
           path: plugin.tar.gz
->>>>>>> fdf787af
 
   build_macos:
     strategy:
@@ -546,36 +403,6 @@
     runs-on: ${{ matrix.host_runner }}
     needs: [get_version_v2]
     steps:
-<<<<<<< HEAD
-    - uses: actions/checkout@v3
-      with:
-        fetch-depth: 0
-    - name: Build WasmEdge ${{ matrix.name }} plugin using clang++ with ${{ matrix.build_type }} mode
-      run: |
-        brew install llvm@14 ninja boost cmake openssl@1.1
-        export LLVM_DIR="/usr/local/opt/llvm@14/lib/cmake"
-        export CC=clang
-        export CXX=clang++
-        mkdir -p build
-        cd build
-        cmake -DCMAKE_BUILD_TYPE=${{ matrix.build_type }} -DOPENSSL_ROOT_DIR=/usr/local/opt/openssl -DWASMEDGE_PLUGIN_WASI_CRYPTO=ON -DWASMEDGE_BUILD_TESTS=ON ..
-        cd ${{ matrix.test_path }}
-        make -j
-    - name: Test WasmEdge ${{ matrix.name }} plugin using clang++ with ${{ matrix.build_type }} mode
-      continue-on-error: true
-      run: |
-        cd build/${{ matrix.test_path }}
-        ./${{ matrix.test_bin }}
-    - name: Prepare the WasmEdge ${{ matrix.name }} plugin tar.gz package
-      run: |
-        cp build/${{ matrix.output_path }}/${{ matrix.output_bin }} ${{ matrix.output_bin }}
-        tar -zcvf plugin.tar.gz ${{ matrix.output_bin }}
-    - name: Upload artifact
-      uses: actions/upload-artifact@v3
-      with:
-        name: WasmEdge-plugin-${{ matrix.tar_name }}-${{ needs.get_version_v2.outputs.version }}-${{ matrix.darwin_version }}_x86_64.tar.gz
-        path: plugin.tar.gz
-=======
       - uses: actions/checkout@v3
         with:
           fetch-depth: 0
@@ -603,5 +430,4 @@
         uses: actions/upload-artifact@v2
         with:
           name: WasmEdge-plugin-${{ matrix.tar_name }}-${{ needs.get_version_v2.outputs.version }}-${{ matrix.darwin_version }}_x86_64.tar.gz
-          path: plugin.tar.gz
->>>>>>> fdf787af
+          path: plugin.tar.gz