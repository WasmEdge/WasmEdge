--- conflicted
+++ resolved
@@ -179,15 +179,12 @@
         with:
           name: WasmEdge-plugin-wasi_nn-neuralspeed-${{ needs.get_version.outputs.version }}-ubuntu22.04-${{ matrix.compiler }}.tar.gz
           path: plugin_wasi_nn-neuralspeed.tar.gz
-<<<<<<< HEAD
       - name: Upload artifact - wasi_nn-piper
         uses: actions/upload-artifact@v3
         with:
           name: WasmEdge-plugin-wasi_nn-piper-${{ needs.get_version.outputs.version }}-ubuntu22.04-${{ matrix.compiler }}.tar.gz
           path: plugin_wasi_nn-piper.tar.gz
-=======
-
->>>>>>> 9e997441
+
   build_windows_wasi_nn:
     permissions:
       contents: write
