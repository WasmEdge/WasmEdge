name: Test WasmEdge extensions

concurrency:
  group: ${{ github.workflow }}-${{ github.head_ref || github.ref }}
  cancel-in-progress: true

on:
  push:
    branches:
      - master
    paths:
      - ".github/workflows/build-extensions.yml"
      - "plugins/**"
      - "examples/**"
      - "test/**"
      - "thirdparty/**"
      - "tools/**"
      - "CMakeLists.txt"
      - "cmake/**"
  pull_request:
    branches:
      - master
      - "proposal/**"
    paths:
      - ".github/workflows/build-extensions.yml"
      - "plugins/**"
      - "examples/**"
      - "test/**"
      - "thirdparty/**"
      - "tools/**"
      - "CMakeLists.txt"
      - "cmake/**"

jobs:
  # TODO: Refactor `lint` with `on.workflow_run`
  # https://docs.github.com/en/actions/using-workflows/triggering-a-workflow
  lint:
    uses: ./.github/workflows/reusable-call-linter.yml

  get_version_v2:
    name: Retrieve version information (v2)
    needs: lint
    runs-on: ubuntu-latest
    outputs:
      version: ${{ steps.prep.outputs.version }}
    steps:
      - uses: actions/checkout@v3
        with:
          fetch-depth: 0
      - name: Get version
        id: prep
        run: |
          # Retrieve annotated tags. Details: https://github.com/actions/checkout/issues/290
          git fetch --tags --force
          echo "Set version: $(git describe --match "[0-9].[0-9]*" --tag)"
          echo "version=$(git describe --match '[0-9].[0-9]*' --tag)" >> $GITHUB_OUTPUT

  # Due to the dependencies and exclusions of WASI-NN, build them saperately.
  build_ubuntu_wasi_nn:
    strategy:
      matrix:
        include:
          - name: Plugins_g++
            compiler: g++
            docker_tag: ubuntu-build-gcc
            build_type: Release
          - name: Plugins_clang++
            compiler: clang++
            docker_tag: ubuntu-build-clang
            build_type: Release
    name: Ubuntu WASI-NN with ${{ matrix.compiler }} ${{ matrix.build_type }}
    runs-on: ubuntu-latest
    env:
      output_dir: build/plugins/wasi_nn
      test_dir: build/test/plugins/wasi_nn
      build_options: -DWASMEDGE_PLUGIN_WASI_NN_BACKEND=PyTorch -DWASMEDGE_PLUGIN_WASI_NN_BACKEND=OpenVINO -DWASMEDGE_PLUGIN_WASI_NN_BACKEND=TensorFlowLite
      tar_names: wasi_nn-pytorch wasi_nn-openvino wasi_nn-tensorflowlite
      test_bin: wasiNNTests
      output_bin: libwasmedgePluginWasiNN.so
      OPENVINO_VERSION: "2021.4.582"
      OPENVINO_YEAR: "2021"
      PYTORCH_VERSION: "1.8.2"
      PYTORCH_INSTALL_TO: "build"
    needs: [get_version_v2]
    container:
      image: wasmedge/wasmedge:${{ matrix.docker_tag }}
    steps:
      - uses: actions/checkout@v3
        with:
          fetch-depth: 0
      - name: Install dependencies
        shell: bash
        run: |
          apt update
          apt install unzip
          mkdir -p build
          bash utils/wasi-nn/install-openvino.sh
          bash utils/wasi-nn/install-pytorch.sh
      - name: Build and test WASI-NN using ${{ matrix.compiler }} with ${{ matrix.build_type }} mode
        shell: bash
        run: |
          source /opt/intel/openvino_2021/bin/setupvars.sh
          export Torch_DIR=$(pwd)/${PYTORCH_INSTALL_TO}/libtorch
          ldconfig
          plugin_array=(${tar_names})
          option_array=(${build_options})
          cd build
          cmake -DCMAKE_BUILD_TYPE=${{ matrix.build_type }} -DWASMEDGE_BUILD_TESTS=ON ..
          cd ..
          for (( i=0; i<${#plugin_array[@]}; i++ ));
          do
            echo "Building ${plugin_array[$i]} backend:"
            cd build
            cmake ${option_array[$i]} ..
            cd ..
            cd ${test_dir}
            make -j

            echo "Testing ${plugin_array[$i]} backend:"
            ./${test_bin}
            cd -

            echo "Copying ${plugin_array[$i]} backend:"
            cp -f ${output_dir}/${output_bin} ${output_bin}
            tar -zcvf plugin_${plugin_array[$i]}.tar.gz ${output_bin}
          done
      - name: Upload artifact - wasi_nn-pytorch
        uses: actions/upload-artifact@v3
        with:
          name: WasmEdge-plugin-wasi_nn-pytorch-${{ needs.get_version_v2.outputs.version }}-ubuntu22.04-${{ matrix.compiler }}.tar.gz
          path: plugin_wasi_nn-pytorch.tar.gz
      - name: Upload artifact - wasi_nn-openvino
        uses: actions/upload-artifact@v3
        with:
          name: WasmEdge-plugin-wasi_nn-openvino-${{ needs.get_version_v2.outputs.version }}-ubuntu22.04-${{ matrix.compiler }}.tar.gz
          path: plugin_wasi_nn-openvino.tar.gz
      - name: Upload artifact - wasi_nn-tensorflowlite
        uses: actions/upload-artifact@v3
        with:
          name: WasmEdge-plugin-wasi_nn-tensorflowlite-${{ needs.get_version_v2.outputs.version }}-ubuntu22.04-${{ matrix.compiler }}.tar.gz
          path: plugin_wasi_nn-tensorflowlite.tar.gz

  build_ubuntu:
    strategy:
      matrix:
        include:
          - name: Plugins_g++
            compiler: g++
            docker_tag: ubuntu-build-gcc
            build_type: Release
          - name: Plugins_clang++
            compiler: clang++
            docker_tag: ubuntu-build-clang
            build_type: Release
    name: Ubuntu plugins with ${{ matrix.compiler }} ${{ matrix.build_type }}
    runs-on: ubuntu-latest
    env:
      output_prefix: build/plugins
      test_prefix: build/test/plugins
<<<<<<< HEAD
      build_options: -DWASMEDGE_PLUGIN_ZLIB=ON -DWASMEDGE_PLUGIN_PROCESS=ON -DWASMEDGE_PLUGIN_WASI_CRYPTO=ON
      tar_names: wasi_crypto wasmedge_process wasmedge_zlib
      test_bins: wasiCryptoTests wasmedgeProcessTests wasmedgeZlibTests
      output_bins: libwasmedgePluginWasiCrypto.so libwasmedgePluginWasmEdgeProcess.so libwasmedgePluginWasmEdgeZlib.so
=======
      build_options: -DWASMEDGE_PLUGIN_PROCESS=ON -DWASMEDGE_PLUGIN_WASI_CRYPTO=ON -DWASMEDGE_PLUGIN_WASI_LOGGING=ON
      tar_names: wasi_crypto wasmedge_process wasi_logging
      test_bins: wasiCryptoTests wasmedgeProcessTests wasiLoggingTests
      output_bins: libwasmedgePluginWasiCrypto.so libwasmedgePluginWasmEdgeProcess.so libwasmedgePluginWasiLogging.so
>>>>>>> 34f2800d
    needs: [get_version_v2]
    container:
      image: wasmedge/wasmedge:${{ matrix.docker_tag }}
    steps:
      - uses: actions/checkout@v3
        with:
          fetch-depth: 0
      - name: Install dependencies
        run: |
          apt update
          apt install -y libssl-dev
      - name: Build plugins using ${{ matrix.compiler }} with ${{ matrix.build_type }} mode
        shell: bash
        run: |
          plugin_array=(${tar_names})
          mkdir -p build
          cd build
          cmake -DCMAKE_BUILD_TYPE=${{ matrix.build_type }} -DWASMEDGE_BUILD_TESTS=ON ${build_options} ..
          cd ..
          for (( i=0; i<${#plugin_array[@]}; i++ ));
          do
            echo "Building ${plugin_array[$i]} :"
            cd ${test_prefix}/${plugin_array[$i]}
            make -j
            cd -
          done
      - name: Test plugins
        shell: bash
        run: |
          plugin_array=(${tar_names})
          testbin_array=(${test_bins})
          for (( i=0; i<${#plugin_array[@]}; i++ ));
          do
            echo "Testing ${plugin_array[$i]} :"
            cd ${test_prefix}/${plugin_array[$i]}
            ./${testbin_array[$i]}
            cd -
          done
      - name: Prepare the plugins tar.gz package
        shell: bash
        run: |
          plugin_array=(${tar_names})
          outbin_array=(${output_bins})
          for (( i=0; i<${#plugin_array[@]}; i++ ));
          do
            echo "Copying ${plugin_array[$i]} :"
            cp ${output_prefix}/${plugin_array[$i]}/${outbin_array[$i]} ${outbin_array[$i]}
            tar -zcvf plugin_${plugin_array[$i]}.tar.gz ${outbin_array[$i]}
          done
      - name: Upload artifact - wasi_crypto
        uses: actions/upload-artifact@v3
        with:
          name: WasmEdge-plugin-wasi_crypto-${{ needs.get_version_v2.outputs.version }}-ubuntu22.04-${{ matrix.compiler }}.tar.gz
          path: plugin_wasi_crypto.tar.gz
      - name: Upload artifact - wasmedge_process
        uses: actions/upload-artifact@v3
        with:
          name: WasmEdge-plugin-wasmedge_process-${{ needs.get_version_v2.outputs.version }}-ubuntu22.04-${{ matrix.compiler }}.tar.gz
          path: plugin_wasmedge_process.tar.gz
<<<<<<< HEAD
      - name: Upload artifact - wasmedge_zlib
        uses: actions/upload-artifact@v3
        with:
          name: WasmEdge-plugin-wasmedge_zlib-${{ needs.get_version_v2.outputs.version }}-ubuntu22.04-${{ matrix.compiler }}.tar.gz
          path: plugin_wasmedge_zlib.tar.gz
=======
      - name: Upload artifact - wasi_logging
        uses: actions/upload-artifact@v3
        with:
          name: WasmEdge-plugin-wasi_logging-${{ needs.get_version_v2.outputs.version }}-ubuntu22.04-${{ matrix.compiler }}.tar.gz
          path: plugin_wasi_logging.tar.gz
>>>>>>> 34f2800d

  # Due to the dependencies and exclusions of WASI-NN, build them saperately.
  build_manylinux_wasi_nn:
    strategy:
      matrix:
        include:
          - name: Plugins_x86_64
            host_runner: ubuntu-latest
            docker_tag: manylinux2014_x86_64
            build_type: Release
          - name: Plugins_aarch64
            host_runner: linux-arm64
            docker_tag: manylinux2014_aarch64
            build_type: Release
    name: ${{ matrix.docker_tag }} WASI-NN with g++ ${{ matrix.build_type }}
    runs-on: ${{ matrix.host_runner }}
    env:
      output_dir: build/plugins/wasi_nn
      test_dir: build/test/plugins/wasi_nn
      build_options_manylinux2014_x86_64: -DWASMEDGE_PLUGIN_WASI_NN_BACKEND=PyTorch -DWASMEDGE_PLUGIN_WASI_NN_BACKEND=TensorFlowLite
      build_options_manylinux2014_aarch64: -DWASMEDGE_PLUGIN_WASI_NN_BACKEND=TensorFlowLite
      tar_names_manylinux2014_x86_64: wasi_nn-pytorch wasi_nn-tensorflowlite
      tar_names_manylinux2014_aarch64: wasi_nn-tensorflowlite
      test_bin: wasiNNTests
      output_bin: libwasmedgePluginWasiNN.so
      OPENVINO_VERSION: "2021.4.582"
      OPENVINO_YEAR: "2021"
      PYTORCH_VERSION: "1.8.2"
      PYTORCH_INSTALL_TO: "build"
    needs: [get_version_v2]
    container:
      image: wasmedge/wasmedge:${{ matrix.docker_tag }}
    steps:
      - uses: actions/checkout@v3
        with:
          fetch-depth: 0
      - name: Install dependencies
        shell: bash
        run: |
          mkdir -p build
          bash ./utils/wasi-nn/install-pytorch.sh --disable-cxx11-abi
      - name: Build and test WASI-NN using g++ with ${{ matrix.build_type }} mode
        shell: bash
        run: |
          export Torch_DIR=$(pwd)/${PYTORCH_INSTALL_TO}/libtorch
          plugin_array=(${tar_names_${{ matrix.docker_tag }}})
          option_array=(${build_options_${{ matrix.docker_tag }}})
          cd build
          cmake -DCMAKE_BUILD_TYPE=${{ matrix.build_type }} -DWASMEDGE_BUILD_TESTS=ON ..
          cd ..
          for (( i=0; i<${#plugin_array[@]}; i++ ));
          do
            echo "Building ${plugin_array[$i]} backend:"
            cd build
            cmake ${option_array[$i]} ..
            cd ..
            cd ${test_dir}
            make -j

            echo "Testing ${plugin_array[$i]} backend:"
            ./${test_bin}
            cd -

            echo "Copying ${plugin_array[$i]} backend:"
            cp -f ${output_dir}/${output_bin} ${output_bin}
            tar -zcvf plugin_${plugin_array[$i]}.tar.gz ${output_bin}
          done
      - name: Upload artifact - wasi_nn-pytorch
        if: contains(matrix.docker_tag, 'manylinux2014_x86_64')
        uses: actions/upload-artifact@v3
        with:
          name: WasmEdge-plugin-wasi_nn-pytorch-${{ needs.get_version_v2.outputs.version }}-${{ matrix.docker_tag }}.tar.gz
          path: plugin_wasi_nn-pytorch.tar.gz
      - name: Upload artifact - wasi_nn-tensorflowlite
        uses: actions/upload-artifact@v3
        with:
          name: WasmEdge-plugin-wasi_nn-tensorflowlite-${{ needs.get_version_v2.outputs.version }}-${{ matrix.docker_tag }}.tar.gz
          path: plugin_wasi_nn-tensorflowlite.tar.gz

  build_manylinux:
    strategy:
      matrix:
        include:
          - name: Plugins_x86_64
            host_runner: ubuntu-latest
            docker_tag: manylinux2014_x86_64
            build_type: Release
          - name: Plugins_aarch64
            host_runner: linux-arm64
            docker_tag: manylinux2014_aarch64
            build_type: Release
    name: ${{ matrix.docker_tag }} plugins with g++ ${{ matrix.build_type }}
    runs-on: ${{ matrix.host_runner }}
    env:
      output_prefix: build/plugins
      test_prefix: build/test/plugins
<<<<<<< HEAD
      build_options: -DWASMEDGE_PLUGIN_ZLIB=ON -DWASMEDGE_PLUGIN_PROCESS=ON -DWASMEDGE_PLUGIN_WASI_CRYPTO=ON
      tar_names: wasi_crypto wasmedge_process wasmedge_zlib
      test_bins: wasiCryptoTests wasmedgeProcessTests wasmedgeZlibTests
      output_bins: libwasmedgePluginWasiCrypto.so libwasmedgePluginWasmEdgeProcess.so libwasmedgePluginWasmEdgeZlib.so
=======
      build_options: -DWASMEDGE_PLUGIN_PROCESS=ON -DWASMEDGE_PLUGIN_WASI_CRYPTO=ON -DWASMEDGE_PLUGIN_WASI_LOGGING=ON
      tar_names: wasi_crypto wasmedge_process wasi_logging
      test_bins: wasiCryptoTests wasmedgeProcessTests wasiLoggingTests
      output_bins: libwasmedgePluginWasiCrypto.so libwasmedgePluginWasmEdgeProcess.so libwasmedgePluginWasiLogging.so
>>>>>>> 34f2800d
    needs: [get_version_v2]
    container:
      image: wasmedge/wasmedge:${{ matrix.docker_tag }}
    steps:
      - uses: actions/checkout@v3
        with:
          fetch-depth: 0
      - name: Build and install dependencies
        run: |
          mkdir -p build
          bash ./utils/wasi-crypto/build-openssl.sh
      - name: Build and test plugins using g++ with ${{ matrix.build_type }} mode
        shell: bash
        run: |
          plugin_array=(${tar_names})
          cd build
          cmake -DCMAKE_BUILD_TYPE=${{ matrix.build_type }} -DWASMEDGE_BUILD_TESTS=ON ${build_options} -DOPENSSL_ROOT_DIR=$(pwd)/../openssl-1.1.1n/openssl ..
          cd ..
          for (( i=0; i<${#plugin_array[@]}; i++ ));
          do
            echo "Building ${plugin_array[$i]} :"
            cd ${test_prefix}/${plugin_array[$i]}
            make -j
            cd -
          done
      - name: Test plugins
        shell: bash
        run: |
          plugin_array=(${tar_names})
          testbin_array=(${test_bins})
          for (( i=0; i<${#plugin_array[@]}; i++ ));
          do
            echo "Testing ${plugin_array[$i]} :"
            cd ${test_prefix}/${plugin_array[$i]}
            ./${testbin_array[$i]}
            cd -
          done
      - name: Prepare the WasmEdge plugins tar.gz package
        shell: bash
        run: |
          plugin_array=(${tar_names})
          outbin_array=(${output_bins})
          for (( i=0; i<${#plugin_array[@]}; i++ ));
          do
            echo "Copying ${plugin_array[$i]} :"
            cp ${output_prefix}/${plugin_array[$i]}/${outbin_array[$i]} ${outbin_array[$i]}
            tar -zcvf plugin_${plugin_array[$i]}.tar.gz ${outbin_array[$i]}
          done
      - name: Upload artifact - wasi_crypto
        uses: actions/upload-artifact@v3
        with:
          name: WasmEdge-plugin-wasi_crypto-${{ needs.get_version_v2.outputs.version }}-${{ matrix.docker_tag }}.tar.gz
          path: plugin_wasi_crypto.tar.gz
      - name: Upload artifact - wasmedge_process
        uses: actions/upload-artifact@v3
        with:
          name: WasmEdge-plugin-wasmedge_process-${{ needs.get_version_v2.outputs.version }}-${{ matrix.docker_tag }}.tar.gz
          path: plugin_wasmedge_process.tar.gz
<<<<<<< HEAD
      - name: Upload artifact - wasmedge_zlib
        uses: actions/upload-artifact@v3
        with:
          name: WasmEdge-plugin-wasmedge_zlib-${{ needs.get_version_v2.outputs.version }}-${{ matrix.docker_tag }}.tar.gz
          path: plugin_wasmedge_zlib.tar.gz
=======
      - name: Upload artifact - wasi_logging
        uses: actions/upload-artifact@v3
        with:
          name: WasmEdge-plugin-wasi_logging-${{ needs.get_version_v2.outputs.version }}-${{ matrix.docker_tag }}.tar.gz
          path: plugin_wasi_logging.tar.gz
>>>>>>> 34f2800d

  build_macos:
    strategy:
      matrix:
        include:
          - name: Plugins_MacOS_11
            system: MacOS 11
            host_runner: macos-11
            darwin_version: darwin_20
            build_type: Release
          - name: Plugins_MacOS_12
            system: MacOS 12
            host_runner: macos-12
            darwin_version: darwin_21
            build_type: Release
    name: ${{ matrix.system }} plugin with clang++ ${{ matrix.build_type }}
    runs-on: ${{ matrix.host_runner }}
    env:
      output_prefix: build/plugins
      test_prefix: build/test/plugins
      build_options: -DWASMEDGE_PLUGIN_WASI_CRYPTO=ON -DWASMEDGE_PLUGIN_WASI_LOGGING=ON
      tar_names: wasi_crypto wasi_logging
      test_bins: wasiCryptoTests wasiLoggingTests
      output_bins: libwasmedgePluginWasiCrypto.dylib libwasmedgePluginWasiLogging.dylib
    needs: [get_version_v2]
    steps:
      - uses: actions/checkout@v3
        with:
          fetch-depth: 0
      - name: Build and install dependencies
        run: |
          brew install llvm ninja boost cmake openssl
      - name: Build WasmEdge plugins using clang++ with ${{ matrix.build_type }} mode
        shell: bash
        run: |
          plugin_array=(${tar_names})
          export LLVM_DIR="/usr/local/opt/llvm/lib/cmake"
          export CC=clang
          export CXX=clang++
          mkdir -p build
          cd build
          cmake -DCMAKE_BUILD_TYPE=${{ matrix.build_type }} -DOPENSSL_ROOT_DIR=/usr/local/opt/openssl -DWASMEDGE_BUILD_TESTS=ON ${build_options} ..
          cd ..
          for (( i=0; i<${#plugin_array[@]}; i++ ));
          do
            echo "Building ${plugin_array[$i]} :"
            cd ${test_prefix}/${plugin_array[$i]}
            make -j
            cd -
          done
      - name: Test WasmEdge plugins
        shell: bash
        run: |
          plugin_array=(${tar_names})
          testbin_array=(${test_bins})
          for (( i=0; i<${#plugin_array[@]}; i++ ));
          do
            echo "Testing ${plugin_array[$i]} :"
            cd ${test_prefix}/${plugin_array[$i]}
            ./${testbin_array[$i]}
            cd -
          done
      - name: Prepare the WasmEdge plugins tar.gz package
        shell: bash
        run: |
          plugin_array=(${tar_names})
          outbin_array=(${output_bins})
          for (( i=0; i<${#plugin_array[@]}; i++ ));
          do
            echo "Copying ${plugin_array[$i]} :"
            cp ${output_prefix}/${plugin_array[$i]}/${outbin_array[$i]} ${outbin_array[$i]}
            tar -zcvf plugin_${plugin_array[$i]}.tar.gz ${outbin_array[$i]}
          done
      - name: Upload artifact - wasi_crypto
        uses: actions/upload-artifact@v3
        with:
          name: WasmEdge-plugin-wasi_crypto-${{ needs.get_version_v2.outputs.version }}-${{ matrix.darwin_version }}_x86_64.tar.gz
          path: plugin_wasi_crypto.tar.gz
      - name: Upload artifact - wasi_logging
        uses: actions/upload-artifact@v3
        with:
          name: WasmEdge-plugin-wasi_logging-${{ needs.get_version_v2.outputs.version }}-${{ matrix.darwin_version }}_x86_64.tar.gz
          path: plugin_wasi_logging.tar.gz<|MERGE_RESOLUTION|>--- conflicted
+++ resolved
@@ -157,17 +157,10 @@
     env:
       output_prefix: build/plugins
       test_prefix: build/test/plugins
-<<<<<<< HEAD
-      build_options: -DWASMEDGE_PLUGIN_ZLIB=ON -DWASMEDGE_PLUGIN_PROCESS=ON -DWASMEDGE_PLUGIN_WASI_CRYPTO=ON
-      tar_names: wasi_crypto wasmedge_process wasmedge_zlib
-      test_bins: wasiCryptoTests wasmedgeProcessTests wasmedgeZlibTests
-      output_bins: libwasmedgePluginWasiCrypto.so libwasmedgePluginWasmEdgeProcess.so libwasmedgePluginWasmEdgeZlib.so
-=======
-      build_options: -DWASMEDGE_PLUGIN_PROCESS=ON -DWASMEDGE_PLUGIN_WASI_CRYPTO=ON -DWASMEDGE_PLUGIN_WASI_LOGGING=ON
-      tar_names: wasi_crypto wasmedge_process wasi_logging
-      test_bins: wasiCryptoTests wasmedgeProcessTests wasiLoggingTests
-      output_bins: libwasmedgePluginWasiCrypto.so libwasmedgePluginWasmEdgeProcess.so libwasmedgePluginWasiLogging.so
->>>>>>> 34f2800d
+      build_options: -DWASMEDGE_PLUGIN_PROCESS=ON -DWASMEDGE_PLUGIN_WASI_CRYPTO=ON -DWASMEDGE_PLUGIN_WASI_LOGGING=ON -DWASMEDGE_PLUGIN_ZLIB=ON
+      tar_names: wasi_crypto wasmedge_process wasi_logging wasmedge_zlib
+      test_bins: wasiCryptoTests wasmedgeProcessTests wasiLoggingTests wasmedgeZlibTests
+      output_bins: libwasmedgePluginWasiCrypto.so libwasmedgePluginWasmEdgeProcess.so libwasmedgePluginWasiLogging.so libwasmedgePluginWasmEdgeZlib.so
     needs: [get_version_v2]
     container:
       image: wasmedge/wasmedge:${{ matrix.docker_tag }}
@@ -227,19 +220,16 @@
         with:
           name: WasmEdge-plugin-wasmedge_process-${{ needs.get_version_v2.outputs.version }}-ubuntu22.04-${{ matrix.compiler }}.tar.gz
           path: plugin_wasmedge_process.tar.gz
-<<<<<<< HEAD
+      - name: Upload artifact - wasi_logging
+        uses: actions/upload-artifact@v3
+        with:
+          name: WasmEdge-plugin-wasi_logging-${{ needs.get_version_v2.outputs.version }}-ubuntu22.04-${{ matrix.compiler }}.tar.gz
+          path: plugin_wasi_logging.tar.gz
       - name: Upload artifact - wasmedge_zlib
         uses: actions/upload-artifact@v3
         with:
           name: WasmEdge-plugin-wasmedge_zlib-${{ needs.get_version_v2.outputs.version }}-ubuntu22.04-${{ matrix.compiler }}.tar.gz
           path: plugin_wasmedge_zlib.tar.gz
-=======
-      - name: Upload artifact - wasi_logging
-        uses: actions/upload-artifact@v3
-        with:
-          name: WasmEdge-plugin-wasi_logging-${{ needs.get_version_v2.outputs.version }}-ubuntu22.04-${{ matrix.compiler }}.tar.gz
-          path: plugin_wasi_logging.tar.gz
->>>>>>> 34f2800d
 
   # Due to the dependencies and exclusions of WASI-NN, build them saperately.
   build_manylinux_wasi_nn:
@@ -336,17 +326,10 @@
     env:
       output_prefix: build/plugins
       test_prefix: build/test/plugins
-<<<<<<< HEAD
-      build_options: -DWASMEDGE_PLUGIN_ZLIB=ON -DWASMEDGE_PLUGIN_PROCESS=ON -DWASMEDGE_PLUGIN_WASI_CRYPTO=ON
-      tar_names: wasi_crypto wasmedge_process wasmedge_zlib
-      test_bins: wasiCryptoTests wasmedgeProcessTests wasmedgeZlibTests
-      output_bins: libwasmedgePluginWasiCrypto.so libwasmedgePluginWasmEdgeProcess.so libwasmedgePluginWasmEdgeZlib.so
-=======
-      build_options: -DWASMEDGE_PLUGIN_PROCESS=ON -DWASMEDGE_PLUGIN_WASI_CRYPTO=ON -DWASMEDGE_PLUGIN_WASI_LOGGING=ON
-      tar_names: wasi_crypto wasmedge_process wasi_logging
-      test_bins: wasiCryptoTests wasmedgeProcessTests wasiLoggingTests
-      output_bins: libwasmedgePluginWasiCrypto.so libwasmedgePluginWasmEdgeProcess.so libwasmedgePluginWasiLogging.so
->>>>>>> 34f2800d
+      build_options: -DWASMEDGE_PLUGIN_PROCESS=ON -DWASMEDGE_PLUGIN_WASI_CRYPTO=ON -DWASMEDGE_PLUGIN_WASI_LOGGING=ON -DWASMEDGE_PLUGIN_ZLIB=ON
+      tar_names: wasi_crypto wasmedge_process wasi_logging wasmedge_zlib
+      test_bins: wasiCryptoTests wasmedgeProcessTests wasiLoggingTests wasmedgeZlibTests
+      output_bins: libwasmedgePluginWasiCrypto.so libwasmedgePluginWasmEdgeProcess.so libwasmedgePluginWasiLogging.so libwasmedgePluginWasmEdgeZlib.so
     needs: [get_version_v2]
     container:
       image: wasmedge/wasmedge:${{ matrix.docker_tag }}
@@ -405,19 +388,16 @@
         with:
           name: WasmEdge-plugin-wasmedge_process-${{ needs.get_version_v2.outputs.version }}-${{ matrix.docker_tag }}.tar.gz
           path: plugin_wasmedge_process.tar.gz
-<<<<<<< HEAD
+      - name: Upload artifact - wasi_logging
+        uses: actions/upload-artifact@v3
+        with:
+          name: WasmEdge-plugin-wasi_logging-${{ needs.get_version_v2.outputs.version }}-${{ matrix.docker_tag }}.tar.gz
+          path: plugin_wasi_logging.tar.gz
       - name: Upload artifact - wasmedge_zlib
         uses: actions/upload-artifact@v3
         with:
           name: WasmEdge-plugin-wasmedge_zlib-${{ needs.get_version_v2.outputs.version }}-${{ matrix.docker_tag }}.tar.gz
           path: plugin_wasmedge_zlib.tar.gz
-=======
-      - name: Upload artifact - wasi_logging
-        uses: actions/upload-artifact@v3
-        with:
-          name: WasmEdge-plugin-wasi_logging-${{ needs.get_version_v2.outputs.version }}-${{ matrix.docker_tag }}.tar.gz
-          path: plugin_wasi_logging.tar.gz
->>>>>>> 34f2800d
 
   build_macos:
     strategy:
