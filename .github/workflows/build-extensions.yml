name: Test WasmEdge extensions

concurrency:
  group: ${{ github.workflow }}-${{ github.head_ref || github.ref }}
  cancel-in-progress: true

on:
  push:
    branches:
      - master
    paths:
      - ".github/workflows/build-extensions.yml"
      - "plugins/**"
      - "examples/**"
      - "test/**"
      - "thirdparty/**"
      - "tools/**"
      - "CMakeLists.txt"
      - "cmake/**"
      - "utils/wasi-nn/**"
      - "utils/wasi-crypto/**"
  pull_request:
    branches:
      - master
      - "proposal/**"
    paths:
      - ".github/workflows/build-extensions.yml"
      - "plugins/**"
      - "examples/**"
      - "test/**"
      - "thirdparty/**"
      - "tools/**"
      - "CMakeLists.txt"
      - "cmake/**"
      - "utils/wasi-nn/**"
      - "utils/wasi-crypto/**"

jobs:
  # TODO: Refactor `lint` with `on.workflow_run`
  # https://docs.github.com/en/actions/using-workflows/triggering-a-workflow
  lint:
    uses: ./.github/workflows/reusable-call-linter.yml

  get_version_v2:
    name: Retrieve version information (v2)
    needs: lint
    runs-on: ubuntu-latest
    outputs:
      version: ${{ steps.prep.outputs.version }}
    steps:
      - uses: actions/checkout@v3
        with:
          fetch-depth: 0
      - name: Ensure git safe directory
        run: |
          git config --global --add safe.directory $(pwd)
      - name: Get version
        id: prep
        run: |
          # Retrieve annotated tags. Details: https://github.com/actions/checkout/issues/290
          git fetch --tags --force
          echo "Set version: $(git describe --match "[0-9].[0-9]*" --tag)"
          echo "version=$(git describe --match '[0-9].[0-9]*' --tag)" >> $GITHUB_OUTPUT

  # Due to the dependencies and exclusions of WASI-NN, build them saperately.
  build_ubuntu_wasi_nn:
    strategy:
      matrix:
        include:
          - name: Plugins_g++
            compiler: g++
            docker_tag: ubuntu-build-gcc
            build_type: Release
          - name: Plugins_clang++
            compiler: clang++
            docker_tag: ubuntu-build-clang
            build_type: Release
    name: Ubuntu WASI-NN with ${{ matrix.compiler }} ${{ matrix.build_type }}
    runs-on: ubuntu-latest
    env:
      output_dir: build/plugins/wasi_nn
      test_dir: build/test/plugins/wasi_nn
      build_options: -DWASMEDGE_PLUGIN_WASI_NN_BACKEND=PyTorch -DWASMEDGE_PLUGIN_WASI_NN_BACKEND=OpenVINO -DWASMEDGE_PLUGIN_WASI_NN_BACKEND=TensorFlowLite
      tar_names: wasi_nn-pytorch wasi_nn-openvino wasi_nn-tensorflowlite
      test_bin: wasiNNTests
      output_bin: libwasmedgePluginWasiNN.so
      OPENVINO_VERSION: "2023.0.0"
      OPENVINO_YEAR: "2023"
      PYTORCH_VERSION: "1.8.2"
      PYTORCH_INSTALL_TO: "."
    needs: [get_version_v2]
    container:
      image: wasmedge/wasmedge:${{ matrix.docker_tag }}
    steps:
      - uses: actions/checkout@v3
        with:
          fetch-depth: 0
      - name: Ensure git safe directory
        run: |
          git config --global --add safe.directory $(pwd)
      - name: Install dependencies
        shell: bash
        run: |
          apt update
          apt install -y unzip
          bash utils/wasi-nn/install-openvino.sh
          bash utils/wasi-nn/install-pytorch.sh
      - name: Build and test WASI-NN using ${{ matrix.compiler }} with ${{ matrix.build_type }} mode
        shell: bash
        run: |
          export Torch_DIR=$(pwd)/${PYTORCH_INSTALL_TO}/libtorch
          ldconfig
          plugin_array=(${tar_names})
          option_array=(${build_options})
          cmake -Bbuild -GNinja -DCMAKE_BUILD_TYPE=${{ matrix.build_type }} -DWASMEDGE_BUILD_TESTS=ON -DWASMEDGE_BUILD_AOT_RUNTIME=OFF -DWASMEDGE_BUILD_TOOLS=OFF
          for (( i=0; i<${#plugin_array[@]}; i++ ));
          do
            echo "Building ${plugin_array[$i]} backend:"
            cmake -Bbuild -GNinja ${option_array[$i]}
            cmake --build build --target ${test_bin}

            echo "Testing ${plugin_array[$i]} backend:"
            cd ${test_dir}
            ./${test_bin}
            cd -

            echo "Copying ${plugin_array[$i]} backend:"
            cp -f ${output_dir}/${output_bin} ${output_bin}
            tar -zcvf plugin_${plugin_array[$i]}.tar.gz ${output_bin}
          done
      - name: Upload artifact - wasi_nn-pytorch
        uses: actions/upload-artifact@v3
        with:
          name: WasmEdge-plugin-wasi_nn-pytorch-${{ needs.get_version_v2.outputs.version }}-ubuntu22.04-${{ matrix.compiler }}.tar.gz
          path: plugin_wasi_nn-pytorch.tar.gz
      - name: Upload artifact - wasi_nn-openvino
        uses: actions/upload-artifact@v3
        with:
          name: WasmEdge-plugin-wasi_nn-openvino-${{ needs.get_version_v2.outputs.version }}-ubuntu22.04-${{ matrix.compiler }}.tar.gz
          path: plugin_wasi_nn-openvino.tar.gz
      - name: Upload artifact - wasi_nn-tensorflowlite
        uses: actions/upload-artifact@v3
        with:
          name: WasmEdge-plugin-wasi_nn-tensorflowlite-${{ needs.get_version_v2.outputs.version }}-ubuntu22.04-${{ matrix.compiler }}.tar.gz
          path: plugin_wasi_nn-tensorflowlite.tar.gz

  build_ubuntu:
    strategy:
      matrix:
        include:
          - name: Plugins_g++
            compiler: g++
            docker_tag: ubuntu-build-gcc
            build_type: Release
          - name: Plugins_clang++
            compiler: clang++
            docker_tag: ubuntu-build-clang
            build_type: Release
    name: Ubuntu plugins with ${{ matrix.compiler }} ${{ matrix.build_type }}
    runs-on: ubuntu-latest
    env:
      output_prefix: build/plugins
      test_prefix: build/test/plugins
<<<<<<< HEAD
      build_options: -DWASMEDGE_PLUGIN_WASI_CRYPTO=ON -DWASMEDGE_PLUGIN_WASI_LOGGING=ON -DWASMEDGE_PLUGIN_PROCESS=ON -DWASMEDGE_PLUGIN_TENSORFLOW=ON -DWASMEDGE_PLUGIN_TENSORFLOWLITE=ON -DWASMEDGE_PLUGIN_IMAGE=ON -DWASMEDGE_PLUGIN_ZLIB=ON
      tar_names: wasi_crypto wasi_logging wasmedge_process wasmedge_tensorflow wasmedge_tensorflowlite wasmedge_image wasmedge_zlib
      test_bins: wasiCryptoTests wasiLoggingTests wasmedgeProcessTests wasmedgeTensorflowTests wasmedgeTensorflowLiteTests wasmedgeImageTests wasmedgeZlibTests
      output_bins: libwasmedgePluginWasiCrypto.so libwasmedgePluginWasiLogging.so libwasmedgePluginWasmEdgeProcess.so libwasmedgePluginWasmEdgeTensorflow.so libwasmedgePluginWasmEdgeTensorflowLite.so libwasmedgePluginWasmEdgeImage.so libwasmedgePluginWasmEdgeZlib.so
=======
      build_options: -DWASMEDGE_PLUGIN_WASI_CRYPTO=ON -DWASMEDGE_PLUGIN_WASI_LOGGING=ON -DWASMEDGE_PLUGIN_PROCESS=ON -DWASMEDGE_PLUGIN_TENSORFLOW=ON -DWASMEDGE_PLUGIN_TENSORFLOWLITE=ON -DWASMEDGE_PLUGIN_IMAGE=ON -DWASMEDGE_PLUGIN_WASM_BPF=ON -DWASMEDGE_PLUGIN_OPENCVMINI=ON
      tar_names: wasi_crypto wasi_logging wasmedge_process wasmedge_tensorflow wasmedge_tensorflowlite wasmedge_image wasm_bpf wasmedge_opencvmini
      test_bins: wasiCryptoTests wasiLoggingTests wasmedgeProcessTests wasmedgeTensorflowTests wasmedgeTensorflowLiteTests wasmedgeImageTests wasmBpfTests wasmedgeOpencvminiTests
      output_bins: libwasmedgePluginWasiCrypto.so libwasmedgePluginWasiLogging.so libwasmedgePluginWasmEdgeProcess.so libwasmedgePluginWasmEdgeTensorflow.so libwasmedgePluginWasmEdgeTensorflowLite.so libwasmedgePluginWasmEdgeImage.so libwasmedgePluginWasmBpf.so libwasmedgePluginWasmEdgeOpenCVMini.so
>>>>>>> dda1ee57
    needs: [get_version_v2]
    container:
      image: wasmedge/wasmedge:${{ matrix.docker_tag }}
      # Required for mounting debugfs
      # Tests of wasm_bpf also require privileges
      options: --privileged
    steps:
      - uses: actions/checkout@v3
        with:
          fetch-depth: 0
      - name: Install dependencies
        run: |
          apt update
          apt install -y libssl-dev cmake wget unzip
          apt install -y libelf-dev zlib1g-dev pkg-config
          apt install -y clang liblld-14-dev llvm
          bash utils/opencvmini/install-opencvmini.sh
          # Running tests of wasm_bpf requires proper ebpf running environment
          mount -t debugfs none /sys/kernel/debug
      - name: Build plugins using ${{ matrix.compiler }} with ${{ matrix.build_type }} mode
        shell: bash
        run: |
          testbin_array=(${test_bins})
          cmake -Bbuild -GNinja -DCMAKE_BUILD_TYPE=${{ matrix.build_type }} -DWASMEDGE_BUILD_TESTS=ON -DWASMEDGE_BUILD_AOT_RUNTIME=OFF -DWASMEDGE_BUILD_TOOLS=OFF ${build_options}
          for (( i=0; i<${#testbin_array[@]}; i++ ));
          do
            echo "Building ${testbin_array[$i]} :"
            cmake --build build --target ${testbin_array[$i]}
          done
      - name: Test plugins
        shell: bash
        run: |
          plugin_array=(${tar_names})
          testbin_array=(${test_bins})
          for (( i=0; i<${#plugin_array[@]}; i++ ));
          do
            echo "Testing ${plugin_array[$i]} :"
            cd ${test_prefix}/${plugin_array[$i]}
            ./${testbin_array[$i]}
            cd -
          done
      - name: Prepare the plugins tar.gz package
        shell: bash
        run: |
          plugin_array=(${tar_names})
          outbin_array=(${output_bins})
          for (( i=0; i<${#plugin_array[@]}; i++ ));
          do
            echo "Copying ${plugin_array[$i]} :"
            cp ${output_prefix}/${plugin_array[$i]}/${outbin_array[$i]} ${outbin_array[$i]}
            tar -zcvf plugin_${plugin_array[$i]}.tar.gz ${outbin_array[$i]}
          done
      - name: Upload artifact - wasi_crypto
        uses: actions/upload-artifact@v3
        with:
          name: WasmEdge-plugin-wasi_crypto-${{ needs.get_version_v2.outputs.version }}-ubuntu22.04-${{ matrix.compiler }}.tar.gz
          path: plugin_wasi_crypto.tar.gz
      - name: Upload artifact - wasi_logging
        uses: actions/upload-artifact@v3
        with:
          name: WasmEdge-plugin-wasi_logging-${{ needs.get_version_v2.outputs.version }}-ubuntu22.04-${{ matrix.compiler }}.tar.gz
          path: plugin_wasi_logging.tar.gz
      - name: Upload artifact - wasmedge_process
        uses: actions/upload-artifact@v3
        with:
          name: WasmEdge-plugin-wasmedge_process-${{ needs.get_version_v2.outputs.version }}-ubuntu22.04-${{ matrix.compiler }}.tar.gz
          path: plugin_wasmedge_process.tar.gz
      - name: Upload artifact - wasmedge_tensorflow
        uses: actions/upload-artifact@v3
        with:
          name: WasmEdge-plugin-wasmedge_tensorflow-${{ needs.get_version_v2.outputs.version }}-ubuntu22.04-${{ matrix.compiler }}.tar.gz
          path: plugin_wasmedge_tensorflow.tar.gz
      - name: Upload artifact - wasmedge_tensorflowlite
        uses: actions/upload-artifact@v3
        with:
          name: WasmEdge-plugin-wasmedge_tensorflowlite-${{ needs.get_version_v2.outputs.version }}-ubuntu22.04-${{ matrix.compiler }}.tar.gz
          path: plugin_wasmedge_tensorflowlite.tar.gz
      - name: Upload artifact - wasmedge_image
        uses: actions/upload-artifact@v3
        with:
          name: WasmEdge-plugin-wasmedge_image-${{ needs.get_version_v2.outputs.version }}-ubuntu22.04-${{ matrix.compiler }}.tar.gz
          path: plugin_wasmedge_image.tar.gz
<<<<<<< HEAD
      - name: Upload artifact - wasmedge_zlib
        uses: actions/upload-artifact@v3
        with:
          name: WasmEdge-plugin-wasmedge_zlib-${{ needs.get_version_v2.outputs.version }}-ubuntu22.04-${{ matrix.compiler }}.tar.gz
          path: plugin_wasmedge_zlib.tar.gz
=======
      - name: Upload artifact - wasm_bpf
        uses: actions/upload-artifact@v3
        with:
          name: WasmEdge-plugin-wasm_bpf-${{ needs.get_version_v2.outputs.version }}-ubuntu22.04-${{ matrix.compiler }}.tar.gz
          path: plugin_wasm_bpf.tar.gz
      - name: Upload artifact - wasmedge_opencvmini
        uses: actions/upload-artifact@v3
        with:
          name: WasmEdge-plugin-wasmedge_opencvmini-${{ needs.get_version_v2.outputs.version }}-ubuntu22.04-${{ matrix.compiler }}.tar.gz
          path: plugin_wasmedge_opencvmini.tar.gz
>>>>>>> dda1ee57

  # Due to the dependencies and exclusions of WASI-NN, build them saperately.
  build_manylinux_wasi_nn:
    strategy:
      matrix:
        include:
          - name: Plugins_x86_64
            host_runner: ubuntu-latest
            docker_tag: manylinux2014_x86_64
            build_type: Release
          - name: Plugins_aarch64
            host_runner: linux-arm64
            docker_tag: manylinux2014_aarch64
            build_type: Release
    name: ${{ matrix.docker_tag }} WASI-NN with g++ ${{ matrix.build_type }}
    runs-on: ${{ matrix.host_runner }}
    env:
      output_dir: build/plugins/wasi_nn
      test_dir: build/test/plugins/wasi_nn
      build_options_all_platforms: -DWASMEDGE_PLUGIN_WASI_NN_BACKEND=TensorFlowLite
      build_options_manylinux2014_x86_64: -DWASMEDGE_PLUGIN_WASI_NN_BACKEND=PyTorch
      build_options_manylinux2014_aarch64:
      tar_names_all_platforms: wasi_nn-tensorflowlite
      tar_names_manylinux2014_x86_64: wasi_nn-pytorch
      tar_names_manylinux2014_aarch64:
      test_bin: wasiNNTests
      output_bin: libwasmedgePluginWasiNN.so
      OPENVINO_VERSION: "2023.0.0"
      OPENVINO_YEAR: "2023"
      PYTORCH_VERSION: "1.8.2"
      PYTORCH_INSTALL_TO: "."
    needs: [get_version_v2]
    container:
      image: wasmedge/wasmedge:${{ matrix.docker_tag }}
    steps:
      - uses: actions/checkout@v3
        with:
          fetch-depth: 0
      - name: Install dependencies
        shell: bash
        run: |
          bash ./utils/wasi-nn/install-pytorch.sh --disable-cxx11-abi
      - name: Build and test WASI-NN using g++ with ${{ matrix.build_type }} mode
        shell: bash
        run: |
          export Torch_DIR=$(pwd)/${PYTORCH_INSTALL_TO}/libtorch
          plugin_array=(${tar_names_all_platforms} ${tar_names_${{ matrix.docker_tag }}})
          option_array=(${build_options_all_platforms} ${build_options_${{ matrix.docker_tag }}})
          cmake -Bbuild -GNinja -DCMAKE_BUILD_TYPE=${{ matrix.build_type }} -DWASMEDGE_BUILD_TESTS=ON -DWASMEDGE_BUILD_AOT_RUNTIME=OFF -DWASMEDGE_BUILD_TOOLS=OFF
          for (( i=0; i<${#plugin_array[@]}; i++ ));
          do
            echo "Building ${plugin_array[$i]} backend:"
            cmake -Bbuild -GNinja ${option_array[$i]}
            cmake --build build --target ${test_bin}

            echo "Testing ${plugin_array[$i]} backend:"
            cd ${test_dir}
            echo "Testing ${plugin_array[$i]} backend:"
            ./${test_bin}
            cd -

            echo "Copying ${plugin_array[$i]} backend:"
            cp -f ${output_dir}/${output_bin} ${output_bin}
            tar -zcvf plugin_${plugin_array[$i]}.tar.gz ${output_bin}
          done
      - name: Upload artifact - wasi_nn-pytorch
        if: contains(matrix.docker_tag, 'manylinux2014_x86_64')
        uses: actions/upload-artifact@v3
        with:
          name: WasmEdge-plugin-wasi_nn-pytorch-${{ needs.get_version_v2.outputs.version }}-${{ matrix.docker_tag }}.tar.gz
          path: plugin_wasi_nn-pytorch.tar.gz
      - name: Upload artifact - wasi_nn-tensorflowlite
        uses: actions/upload-artifact@v3
        with:
          name: WasmEdge-plugin-wasi_nn-tensorflowlite-${{ needs.get_version_v2.outputs.version }}-${{ matrix.docker_tag }}.tar.gz
          path: plugin_wasi_nn-tensorflowlite.tar.gz

  build_manylinux:
    strategy:
      matrix:
        include:
          - name: Plugins_x86_64
            host_runner: ubuntu-latest
            docker_tag: manylinux2014_x86_64
            build_type: Release
          - name: Plugins_aarch64
            host_runner: linux-arm64
            docker_tag: manylinux2014_aarch64
            build_type: Release
    name: ${{ matrix.docker_tag }} plugins with g++ ${{ matrix.build_type }}
    runs-on: ${{ matrix.host_runner }}
    env:
      output_prefix: build/plugins
      test_prefix: build/test/plugins
<<<<<<< HEAD
      build_options: -DWASMEDGE_PLUGIN_WASI_CRYPTO=ON -DWASMEDGE_PLUGIN_WASI_LOGGING=ON -DWASMEDGE_PLUGIN_PROCESS=ON -DWASMEDGE_PLUGIN_TENSORFLOW=ON -DWASMEDGE_PLUGIN_TENSORFLOWLITE=ON -DWASMEDGE_PLUGIN_IMAGE=ON -DWASMEDGE_PLUGIN_ZLIB=ON
      tar_names: wasi_crypto wasi_logging wasmedge_process wasmedge_tensorflow wasmedge_tensorflowlite wasmedge_image wasmedge_zlib
      test_bins: wasiCryptoTests wasiLoggingTests wasmedgeProcessTests wasmedgeTensorflowTests wasmedgeTensorflowLiteTests wasmedgeImageTests wasmedgeZlibTests
      output_bins: libwasmedgePluginWasiCrypto.so libwasmedgePluginWasiLogging.so libwasmedgePluginWasmEdgeProcess.so libwasmedgePluginWasmEdgeTensorflow.so libwasmedgePluginWasmEdgeTensorflowLite.so libwasmedgePluginWasmEdgeImage.so libwasmedgePluginWasmEdgeZlib.so
=======
      build_options_all_platforms: -DWASMEDGE_PLUGIN_WASI_CRYPTO=ON -DWASMEDGE_PLUGIN_WASI_LOGGING=ON -DWASMEDGE_PLUGIN_PROCESS=ON -DWASMEDGE_PLUGIN_TENSORFLOW=ON -DWASMEDGE_PLUGIN_TENSORFLOWLITE=ON -DWASMEDGE_PLUGIN_IMAGE=ON -DWASMEDGE_PLUGIN_OPENCVMINI=ON
      build_options_manylinux2014_x86_64: -DWASMEDGE_PLUGIN_WASM_BPF=ON -DWASMEDGE_PLUGIN_WASM_BPF_BUILD_LIBBPF_WITH_PKG_CONF=OFF
      build_options_manylinux2014_aarch64:
      tar_names_all_platforms: wasi_crypto wasi_logging wasmedge_process wasmedge_tensorflow wasmedge_tensorflowlite wasmedge_image wasmedge_opencvmini
      tar_names_manylinux2014_x86_64: wasm_bpf
      tar_names_manylinux2014_aarch64:
      test_bins_all_platforms: wasiCryptoTests wasiLoggingTests wasmedgeProcessTests wasmedgeTensorflowTests wasmedgeTensorflowLiteTests wasmedgeImageTests wasmedgeOpencvminiTests
      test_bins_manylinux2014_x86_64: wasmBpfTests
      test_bins_manylinux2014_aarch64:
      output_bins_all_platforms: libwasmedgePluginWasiCrypto.so libwasmedgePluginWasiLogging.so libwasmedgePluginWasmEdgeProcess.so libwasmedgePluginWasmEdgeTensorflow.so libwasmedgePluginWasmEdgeTensorflowLite.so libwasmedgePluginWasmEdgeImage.so libwasmedgePluginWasmEdgeOpenCVMini.so
      output_bins_manylinux2014_x86_64: libwasmedgePluginWasmBpf.so
      output_bins_manylinux2014_aarch64:
>>>>>>> dda1ee57
    needs: [get_version_v2]
    container:
      image: wasmedge/wasmedge:${{ matrix.docker_tag }}
      # Required for mounting debugfs
      # Tests of wasm_bpf also require privileges
      options: --privileged
    steps:
      - uses: actions/checkout@v3
        with:
          fetch-depth: 0
      - name: Build and install dependencies
        run: |
          yum update -y
          yum install -y zlib-devel zlib-static cmake wget unzip
          bash ./utils/wasi-crypto/build-openssl.sh

          bash utils/opencvmini/install-opencvmini.sh
          # Running tests of wasm_bpf requires proper ebpf running environment
          mount -t debugfs none /sys/kernel/debug
      - name: Build and test plugins using g++ with ${{ matrix.build_type }} mode
        shell: bash
        run: |
          testbin_array=(${test_bins_all_platforms} ${test_bins_${{ matrix.docker_tag }}})
          cmake -Bbuild -GNinja -DCMAKE_BUILD_TYPE=${{ matrix.build_type }} -DWASMEDGE_BUILD_TESTS=ON -DWASMEDGE_BUILD_AOT_RUNTIME=OFF -DWASMEDGE_BUILD_TOOLS=OFF ${build_options_all_platforms} ${build_options_${{ matrix.docker_tag }}} -DOPENSSL_ROOT_DIR=$(pwd)/openssl-1.1.1n/openssl
          for (( i=0; i<${#testbin_array[@]}; i++ ));
          do
            echo "Building ${testbin_array[$i]} :"
            cmake --build build --target ${testbin_array[$i]}
          done
      - name: Test plugins
        shell: bash
        run: |
          plugin_array=(${tar_names_all_platforms} ${tar_names_${{ matrix.docker_tag }}})
          testbin_array=(${test_bins_all_platforms} ${test_bins_${{ matrix.docker_tag }}})
          for (( i=0; i<${#plugin_array[@]}; i++ ));
          do
            echo "Testing ${plugin_array[$i]} :"
            cd ${test_prefix}/${plugin_array[$i]}
            ./${testbin_array[$i]}
            cd -
          done
      - name: Prepare the WasmEdge plugins tar.gz package
        shell: bash
        run: |
          plugin_array=(${tar_names_all_platforms} ${tar_names_${{ matrix.docker_tag }}})
          outbin_array=(${output_bins_all_platforms} ${output_bins_${{ matrix.docker_tag }}})
          for (( i=0; i<${#plugin_array[@]}; i++ ));
          do
            echo "Copying ${plugin_array[$i]} :"
            cp ${output_prefix}/${plugin_array[$i]}/${outbin_array[$i]} ${outbin_array[$i]}
            tar -zcvf plugin_${plugin_array[$i]}.tar.gz ${outbin_array[$i]}
          done
      - name: Upload artifact - wasi_crypto
        uses: actions/upload-artifact@v3
        with:
          name: WasmEdge-plugin-wasi_crypto-${{ needs.get_version_v2.outputs.version }}-${{ matrix.docker_tag }}.tar.gz
          path: plugin_wasi_crypto.tar.gz
      - name: Upload artifact - wasi_logging
        uses: actions/upload-artifact@v3
        with:
          name: WasmEdge-plugin-wasi_logging-${{ needs.get_version_v2.outputs.version }}-${{ matrix.docker_tag }}.tar.gz
          path: plugin_wasi_logging.tar.gz
      - name: Upload artifact - wasmedge_process
        uses: actions/upload-artifact@v3
        with:
          name: WasmEdge-plugin-wasmedge_process-${{ needs.get_version_v2.outputs.version }}-${{ matrix.docker_tag }}.tar.gz
          path: plugin_wasmedge_process.tar.gz
      - name: Upload artifact - wasmedge_tensorflow
        uses: actions/upload-artifact@v3
        with:
          name: WasmEdge-plugin-wasmedge_tensorflow-${{ needs.get_version_v2.outputs.version }}-${{ matrix.docker_tag }}.tar.gz
          path: plugin_wasmedge_tensorflow.tar.gz
      - name: Upload artifact - wasmedge_tensorflowlite
        uses: actions/upload-artifact@v3
        with:
          name: WasmEdge-plugin-wasmedge_tensorflowlite-${{ needs.get_version_v2.outputs.version }}-${{ matrix.docker_tag }}.tar.gz
          path: plugin_wasmedge_tensorflowlite.tar.gz
      - name: Upload artifact - wasmedge_image
        uses: actions/upload-artifact@v3
        with:
          name: WasmEdge-plugin-wasmedge_image-${{ needs.get_version_v2.outputs.version }}-${{ matrix.docker_tag }}.tar.gz
          path: plugin_wasmedge_image.tar.gz
<<<<<<< HEAD
      - name: Upload artifact - wasmedge_zlib
        uses: actions/upload-artifact@v3
        with:
          name: WasmEdge-plugin-wasmedge_zlib-${{ needs.get_version_v2.outputs.version }}-${{ matrix.docker_tag }}.tar.gz
          path: plugin_wasmedge_zlib.tar.gz
=======
      - name: Upload artifact - wasm_bpf
        uses: actions/upload-artifact@v3
        with:
          name: WasmEdge-plugin-wasm_bpf-${{ needs.get_version_v2.outputs.version }}-${{ matrix.docker_tag }}.tar.gz
          path: plugin_wasm_bpf.tar.gz

      - name: Upload artifact - wasmedge_opencvmini
        uses: actions/upload-artifact@v3
        with:
          name: WasmEdge-plugin-wasmedge_opencvmini-${{ needs.get_version_v2.outputs.version }}-${{ matrix.docker_tag }}.tar.gz
          path: plugin_wasmedge_opencvmini.tar.gz
>>>>>>> dda1ee57

  build_macos:
    strategy:
      matrix:
        include:
          - name: Plugins_MacOS_11
            system: MacOS 11
            host_runner: macos-11
            darwin_version: darwin_20
            build_type: Release
            arch: x86_64
          - name: Plugins_MacOS_12
            system: MacOS 12
            host_runner: macos-12
            darwin_version: darwin_21
            build_type: Release
            arch: x86_64
          - name: Plugins_MacOS_arm64
            system: MacOS 13 (arm64)
            host_runner: mac-arm64
            darwin_version: darwin_22
            build_type: Release
            arch: arm64
    name: ${{ matrix.system }} plugin with clang++ ${{ matrix.build_type }}
    runs-on: ${{ matrix.host_runner }}
    env:
      output_prefix: build/plugins
      test_prefix: build/test/plugins
      build_options: -DWASMEDGE_PLUGIN_WASI_CRYPTO=ON -DWASMEDGE_PLUGIN_WASI_LOGGING=ON -DWASMEDGE_PLUGIN_TENSORFLOW=ON -DWASMEDGE_PLUGIN_TENSORFLOWLITE=ON -DWASMEDGE_PLUGIN_IMAGE=ON -DWASMEDGE_PLUGIN_OPENCVMINI=ON
      tar_names: wasi_crypto wasi_logging wasmedge_tensorflow wasmedge_tensorflowlite wasmedge_image wasmedge_opencvmini
      test_bins: wasiCryptoTests wasiLoggingTests wasmedgeTensorflowTests wasmedgeTensorflowLiteTests wasmedgeImageTests wasmedgeOpencvminiTests
      output_bins: libwasmedgePluginWasiCrypto.dylib libwasmedgePluginWasiLogging.dylib libwasmedgePluginWasmEdgeTensorflow.dylib libwasmedgePluginWasmEdgeTensorflowLite.dylib libwasmedgePluginWasmEdgeImage.dylib libwasmedgePluginWasmEdgeOpenCVMini.dylib
    needs: [get_version_v2]
    steps:
      - uses: actions/checkout@v3
        with:
          fetch-depth: 0
      - name: Build and install dependencies
        run: |
          brew install llvm ninja cmake openssl opencv
      - name: Build WasmEdge plugins using clang++ with ${{ matrix.build_type }} mode
        shell: bash
        run: |
          testbin_array=(${test_bins})
          export LLVM_DIR="$(brew --prefix)/opt/llvm/lib/cmake"
          export CC=clang
          export CXX=clang++
          cmake -Bbuild -GNinja -DCMAKE_BUILD_TYPE=${{ matrix.build_type }} -DWASMEDGE_BUILD_TESTS=ON -DWASMEDGE_BUILD_AOT_RUNTIME=OFF -DWASMEDGE_BUILD_TOOLS=OFF ${build_options} -DOPENSSL_ROOT_DIR=$(brew --prefix)/opt/openssl
          for (( i=0; i<${#testbin_array[@]}; i++ ));
          do
            echo "Building ${testbin_array[$i]} :"
            cmake --build build --target ${testbin_array[$i]}
          done
      - name: Test WasmEdge plugins
        shell: bash
        run: |
          plugin_array=(${tar_names})
          testbin_array=(${test_bins})
          for (( i=0; i<${#plugin_array[@]}; i++ ));
          do
            echo "Testing ${plugin_array[$i]} :"
            cd ${test_prefix}/${plugin_array[$i]}
            ./${testbin_array[$i]}
            cd -
          done
      - name: Prepare the WasmEdge plugins tar.gz package
        shell: bash
        run: |
          plugin_array=(${tar_names})
          outbin_array=(${output_bins})
          for (( i=0; i<${#plugin_array[@]}; i++ ));
          do
            echo "Copying ${plugin_array[$i]} :"
            cp ${output_prefix}/${plugin_array[$i]}/${outbin_array[$i]} ${outbin_array[$i]}
            tar -zcvf plugin_${plugin_array[$i]}.tar.gz ${outbin_array[$i]}
          done
      - name: Upload artifact - wasi_crypto
        uses: actions/upload-artifact@v3
        with:
          name: WasmEdge-plugin-wasi_crypto-${{ needs.get_version_v2.outputs.version }}-${{ matrix.darwin_version }}_${{ matrix.arch }}.tar.gz
          path: plugin_wasi_crypto.tar.gz
      - name: Upload artifact - wasi_logging
        uses: actions/upload-artifact@v3
        with:
          name: WasmEdge-plugin-wasi_logging-${{ needs.get_version_v2.outputs.version }}-${{ matrix.darwin_version }}_${{ matrix.arch }}.tar.gz
          path: plugin_wasi_logging.tar.gz
      - name: Upload artifact - wasmedge_tensorflow
        uses: actions/upload-artifact@v3
        with:
          name: WasmEdge-plugin-wasmedge_tensorflow-${{ needs.get_version_v2.outputs.version }}-${{ matrix.darwin_version }}_${{ matrix.arch }}.tar.gz
          path: plugin_wasmedge_tensorflow.tar.gz
      - name: Upload artifact - wasmedge_tensorflowlite
        uses: actions/upload-artifact@v3
        with:
          name: WasmEdge-plugin-wasmedge_tensorflowlite-${{ needs.get_version_v2.outputs.version }}-${{ matrix.darwin_version }}_${{ matrix.arch }}.tar.gz
          path: plugin_wasmedge_tensorflowlite.tar.gz
      - name: Upload artifact - wasmedge_image
        uses: actions/upload-artifact@v3
        with:
          name: WasmEdge-plugin-wasmedge_image-${{ needs.get_version_v2.outputs.version }}-${{ matrix.darwin_version }}_${{ matrix.arch }}.tar.gz
          path: plugin_wasmedge_image.tar.gz
      - name: Upload artifact - wasmedge_opencvmini
        uses: actions/upload-artifact@v3
        with:
          name: WasmEdge-plugin-wasmedge_opencvmini-${{ needs.get_version_v2.outputs.version }}-${{ matrix.darwin_version }}_${{ matrix.arch }}.tar.gz
          path: plugin_wasmedge_opencvmini.tar.gz<|MERGE_RESOLUTION|>--- conflicted
+++ resolved
@@ -161,17 +161,10 @@
     env:
       output_prefix: build/plugins
       test_prefix: build/test/plugins
-<<<<<<< HEAD
-      build_options: -DWASMEDGE_PLUGIN_WASI_CRYPTO=ON -DWASMEDGE_PLUGIN_WASI_LOGGING=ON -DWASMEDGE_PLUGIN_PROCESS=ON -DWASMEDGE_PLUGIN_TENSORFLOW=ON -DWASMEDGE_PLUGIN_TENSORFLOWLITE=ON -DWASMEDGE_PLUGIN_IMAGE=ON -DWASMEDGE_PLUGIN_ZLIB=ON
-      tar_names: wasi_crypto wasi_logging wasmedge_process wasmedge_tensorflow wasmedge_tensorflowlite wasmedge_image wasmedge_zlib
-      test_bins: wasiCryptoTests wasiLoggingTests wasmedgeProcessTests wasmedgeTensorflowTests wasmedgeTensorflowLiteTests wasmedgeImageTests wasmedgeZlibTests
-      output_bins: libwasmedgePluginWasiCrypto.so libwasmedgePluginWasiLogging.so libwasmedgePluginWasmEdgeProcess.so libwasmedgePluginWasmEdgeTensorflow.so libwasmedgePluginWasmEdgeTensorflowLite.so libwasmedgePluginWasmEdgeImage.so libwasmedgePluginWasmEdgeZlib.so
-=======
-      build_options: -DWASMEDGE_PLUGIN_WASI_CRYPTO=ON -DWASMEDGE_PLUGIN_WASI_LOGGING=ON -DWASMEDGE_PLUGIN_PROCESS=ON -DWASMEDGE_PLUGIN_TENSORFLOW=ON -DWASMEDGE_PLUGIN_TENSORFLOWLITE=ON -DWASMEDGE_PLUGIN_IMAGE=ON -DWASMEDGE_PLUGIN_WASM_BPF=ON -DWASMEDGE_PLUGIN_OPENCVMINI=ON
-      tar_names: wasi_crypto wasi_logging wasmedge_process wasmedge_tensorflow wasmedge_tensorflowlite wasmedge_image wasm_bpf wasmedge_opencvmini
-      test_bins: wasiCryptoTests wasiLoggingTests wasmedgeProcessTests wasmedgeTensorflowTests wasmedgeTensorflowLiteTests wasmedgeImageTests wasmBpfTests wasmedgeOpencvminiTests
-      output_bins: libwasmedgePluginWasiCrypto.so libwasmedgePluginWasiLogging.so libwasmedgePluginWasmEdgeProcess.so libwasmedgePluginWasmEdgeTensorflow.so libwasmedgePluginWasmEdgeTensorflowLite.so libwasmedgePluginWasmEdgeImage.so libwasmedgePluginWasmBpf.so libwasmedgePluginWasmEdgeOpenCVMini.so
->>>>>>> dda1ee57
+      build_options: -DWASMEDGE_PLUGIN_WASI_CRYPTO=ON -DWASMEDGE_PLUGIN_WASI_LOGGING=ON -DWASMEDGE_PLUGIN_PROCESS=ON -DWASMEDGE_PLUGIN_TENSORFLOW=ON -DWASMEDGE_PLUGIN_TENSORFLOWLITE=ON -DWASMEDGE_PLUGIN_IMAGE=ON -DWASMEDGE_PLUGIN_WASM_BPF=ON -DWASMEDGE_PLUGIN_OPENCVMINI=ON -DWASMEDGE_PLUGIN_ZLIB=ON
+      tar_names: wasi_crypto wasi_logging wasmedge_process wasmedge_tensorflow wasmedge_tensorflowlite wasmedge_image wasm_bpf wasmedge_opencvmini wasmedge_zlib
+      test_bins: wasiCryptoTests wasiLoggingTests wasmedgeProcessTests wasmedgeTensorflowTests wasmedgeTensorflowLiteTests wasmedgeImageTests wasmBpfTests wasmedgeOpencvminiTests wasmedgeZlibTests
+      output_bins: libwasmedgePluginWasiCrypto.so libwasmedgePluginWasiLogging.so libwasmedgePluginWasmEdgeProcess.so libwasmedgePluginWasmEdgeTensorflow.so libwasmedgePluginWasmEdgeTensorflowLite.so libwasmedgePluginWasmEdgeImage.so libwasmedgePluginWasmBpf.so libwasmedgePluginWasmEdgeOpenCVMini.so libwasmedgePluginWasmEdgeZlib.so
     needs: [get_version_v2]
     container:
       image: wasmedge/wasmedge:${{ matrix.docker_tag }}
@@ -254,13 +247,6 @@
         with:
           name: WasmEdge-plugin-wasmedge_image-${{ needs.get_version_v2.outputs.version }}-ubuntu22.04-${{ matrix.compiler }}.tar.gz
           path: plugin_wasmedge_image.tar.gz
-<<<<<<< HEAD
-      - name: Upload artifact - wasmedge_zlib
-        uses: actions/upload-artifact@v3
-        with:
-          name: WasmEdge-plugin-wasmedge_zlib-${{ needs.get_version_v2.outputs.version }}-ubuntu22.04-${{ matrix.compiler }}.tar.gz
-          path: plugin_wasmedge_zlib.tar.gz
-=======
       - name: Upload artifact - wasm_bpf
         uses: actions/upload-artifact@v3
         with:
@@ -271,7 +257,11 @@
         with:
           name: WasmEdge-plugin-wasmedge_opencvmini-${{ needs.get_version_v2.outputs.version }}-ubuntu22.04-${{ matrix.compiler }}.tar.gz
           path: plugin_wasmedge_opencvmini.tar.gz
->>>>>>> dda1ee57
+      - name: Upload artifact - wasmedge_zlib
+        uses: actions/upload-artifact@v3
+        with:
+          name: WasmEdge-plugin-wasmedge_zlib-${{ needs.get_version_v2.outputs.version }}-ubuntu22.04-${{ matrix.compiler }}.tar.gz
+          path: plugin_wasmedge_zlib.tar.gz
 
   # Due to the dependencies and exclusions of WASI-NN, build them saperately.
   build_manylinux_wasi_nn:
@@ -366,25 +356,18 @@
     env:
       output_prefix: build/plugins
       test_prefix: build/test/plugins
-<<<<<<< HEAD
-      build_options: -DWASMEDGE_PLUGIN_WASI_CRYPTO=ON -DWASMEDGE_PLUGIN_WASI_LOGGING=ON -DWASMEDGE_PLUGIN_PROCESS=ON -DWASMEDGE_PLUGIN_TENSORFLOW=ON -DWASMEDGE_PLUGIN_TENSORFLOWLITE=ON -DWASMEDGE_PLUGIN_IMAGE=ON -DWASMEDGE_PLUGIN_ZLIB=ON
-      tar_names: wasi_crypto wasi_logging wasmedge_process wasmedge_tensorflow wasmedge_tensorflowlite wasmedge_image wasmedge_zlib
-      test_bins: wasiCryptoTests wasiLoggingTests wasmedgeProcessTests wasmedgeTensorflowTests wasmedgeTensorflowLiteTests wasmedgeImageTests wasmedgeZlibTests
-      output_bins: libwasmedgePluginWasiCrypto.so libwasmedgePluginWasiLogging.so libwasmedgePluginWasmEdgeProcess.so libwasmedgePluginWasmEdgeTensorflow.so libwasmedgePluginWasmEdgeTensorflowLite.so libwasmedgePluginWasmEdgeImage.so libwasmedgePluginWasmEdgeZlib.so
-=======
-      build_options_all_platforms: -DWASMEDGE_PLUGIN_WASI_CRYPTO=ON -DWASMEDGE_PLUGIN_WASI_LOGGING=ON -DWASMEDGE_PLUGIN_PROCESS=ON -DWASMEDGE_PLUGIN_TENSORFLOW=ON -DWASMEDGE_PLUGIN_TENSORFLOWLITE=ON -DWASMEDGE_PLUGIN_IMAGE=ON -DWASMEDGE_PLUGIN_OPENCVMINI=ON
+      build_options_all_platforms: -DWASMEDGE_PLUGIN_WASI_CRYPTO=ON -DWASMEDGE_PLUGIN_WASI_LOGGING=ON -DWASMEDGE_PLUGIN_PROCESS=ON -DWASMEDGE_PLUGIN_TENSORFLOW=ON -DWASMEDGE_PLUGIN_TENSORFLOWLITE=ON -DWASMEDGE_PLUGIN_IMAGE=ON -DWASMEDGE_PLUGIN_OPENCVMINI=ON -DWASMEDGE_PLUGIN_ZLIB=ON
       build_options_manylinux2014_x86_64: -DWASMEDGE_PLUGIN_WASM_BPF=ON -DWASMEDGE_PLUGIN_WASM_BPF_BUILD_LIBBPF_WITH_PKG_CONF=OFF
       build_options_manylinux2014_aarch64:
-      tar_names_all_platforms: wasi_crypto wasi_logging wasmedge_process wasmedge_tensorflow wasmedge_tensorflowlite wasmedge_image wasmedge_opencvmini
+      tar_names_all_platforms: wasi_crypto wasi_logging wasmedge_process wasmedge_tensorflow wasmedge_tensorflowlite wasmedge_image wasmedge_opencvmini wasmedge_zlib
       tar_names_manylinux2014_x86_64: wasm_bpf
       tar_names_manylinux2014_aarch64:
-      test_bins_all_platforms: wasiCryptoTests wasiLoggingTests wasmedgeProcessTests wasmedgeTensorflowTests wasmedgeTensorflowLiteTests wasmedgeImageTests wasmedgeOpencvminiTests
+      test_bins_all_platforms: wasiCryptoTests wasiLoggingTests wasmedgeProcessTests wasmedgeTensorflowTests wasmedgeTensorflowLiteTests wasmedgeImageTests wasmedgeOpencvminiTests wasmedgeZlibTests
       test_bins_manylinux2014_x86_64: wasmBpfTests
       test_bins_manylinux2014_aarch64:
-      output_bins_all_platforms: libwasmedgePluginWasiCrypto.so libwasmedgePluginWasiLogging.so libwasmedgePluginWasmEdgeProcess.so libwasmedgePluginWasmEdgeTensorflow.so libwasmedgePluginWasmEdgeTensorflowLite.so libwasmedgePluginWasmEdgeImage.so libwasmedgePluginWasmEdgeOpenCVMini.so
+      output_bins_all_platforms: libwasmedgePluginWasiCrypto.so libwasmedgePluginWasiLogging.so libwasmedgePluginWasmEdgeProcess.so libwasmedgePluginWasmEdgeTensorflow.so libwasmedgePluginWasmEdgeTensorflowLite.so libwasmedgePluginWasmEdgeImage.so libwasmedgePluginWasmEdgeOpenCVMini.so libwasmedgePluginWasmEdgeZlib.so
       output_bins_manylinux2014_x86_64: libwasmedgePluginWasmBpf.so
       output_bins_manylinux2014_aarch64:
->>>>>>> dda1ee57
     needs: [get_version_v2]
     container:
       image: wasmedge/wasmedge:${{ matrix.docker_tag }}
@@ -467,25 +450,22 @@
         with:
           name: WasmEdge-plugin-wasmedge_image-${{ needs.get_version_v2.outputs.version }}-${{ matrix.docker_tag }}.tar.gz
           path: plugin_wasmedge_image.tar.gz
-<<<<<<< HEAD
+      - name: Upload artifact - wasm_bpf
+        uses: actions/upload-artifact@v3
+        with:
+          name: WasmEdge-plugin-wasm_bpf-${{ needs.get_version_v2.outputs.version }}-${{ matrix.docker_tag }}.tar.gz
+          path: plugin_wasm_bpf.tar.gz
+
+      - name: Upload artifact - wasmedge_opencvmini
+        uses: actions/upload-artifact@v3
+        with:
+          name: WasmEdge-plugin-wasmedge_opencvmini-${{ needs.get_version_v2.outputs.version }}-${{ matrix.docker_tag }}.tar.gz
+          path: plugin_wasmedge_opencvmini.tar.gz
       - name: Upload artifact - wasmedge_zlib
         uses: actions/upload-artifact@v3
         with:
           name: WasmEdge-plugin-wasmedge_zlib-${{ needs.get_version_v2.outputs.version }}-${{ matrix.docker_tag }}.tar.gz
           path: plugin_wasmedge_zlib.tar.gz
-=======
-      - name: Upload artifact - wasm_bpf
-        uses: actions/upload-artifact@v3
-        with:
-          name: WasmEdge-plugin-wasm_bpf-${{ needs.get_version_v2.outputs.version }}-${{ matrix.docker_tag }}.tar.gz
-          path: plugin_wasm_bpf.tar.gz
-
-      - name: Upload artifact - wasmedge_opencvmini
-        uses: actions/upload-artifact@v3
-        with:
-          name: WasmEdge-plugin-wasmedge_opencvmini-${{ needs.get_version_v2.outputs.version }}-${{ matrix.docker_tag }}.tar.gz
-          path: plugin_wasmedge_opencvmini.tar.gz
->>>>>>> dda1ee57
 
   build_macos:
     strategy:
