--- conflicted
+++ resolved
@@ -172,15 +172,9 @@
     runs-on: ubuntu-latest
     env:
       output_prefix: build/plugins
-<<<<<<< HEAD
-      build_options: -DWASMEDGE_PLUGIN_WASI_CRYPTO=ON -DWASMEDGE_PLUGIN_WASI_LOGGING=ON -DWASMEDGE_PLUGIN_PROCESS=ON -DWASMEDGE_PLUGIN_TENSORFLOW=ON -DWASMEDGE_PLUGIN_TENSORFLOWLITE=ON -DWASMEDGE_PLUGIN_IMAGE=ON
-      tar_names: wasi_crypto wasi_logging wasmedge_process wasmedge_tensorflow wasmedge_tensorflowlite wasmedge_image wasmedge_opencvmini
-      output_bins: libwasmedgePluginWasiCrypto.so libwasmedgePluginWasiLogging.so libwasmedgePluginWasmEdgeProcess.so libwasmedgePluginWasmEdgeTensorflow.so libwasmedgePluginWasmEdgeTensorflowLite.so libwasmedgePluginWasmEdgeImage.so
-=======
-      build_options: -DWASMEDGE_PLUGIN_WASI_CRYPTO=ON -DWASMEDGE_PLUGIN_WASI_LOGGING=ON -DWASMEDGE_PLUGIN_PROCESS=ON -DWASMEDGE_PLUGIN_TENSORFLOW=ON -DWASMEDGE_PLUGIN_TENSORFLOWLITE=ON -DWASMEDGE_PLUGIN_IMAGE=ON -DWASMEDGE_PLUGIN_WASM_BPF=ON
-      tar_names: wasi_crypto wasi_logging wasmedge_process wasmedge_tensorflow wasmedge_tensorflowlite wasmedge_image wasm_bpf
-      output_bins: libwasmedgePluginWasiCrypto.so libwasmedgePluginWasiLogging.so libwasmedgePluginWasmEdgeProcess.so libwasmedgePluginWasmEdgeTensorflow.so libwasmedgePluginWasmEdgeTensorflowLite.so libwasmedgePluginWasmEdgeImage.so libwasmedgePluginWasmBpf.so
->>>>>>> 9c484d86
+      build_options: -DWASMEDGE_PLUGIN_WASI_CRYPTO=ON -DWASMEDGE_PLUGIN_WASI_LOGGING=ON -DWASMEDGE_PLUGIN_PROCESS=ON -DWASMEDGE_PLUGIN_TENSORFLOW=ON -DWASMEDGE_PLUGIN_TENSORFLOWLITE=ON -DWASMEDGE_PLUGIN_IMAGE=ON -DWASMEDGE_PLUGIN_WASM_BPF=ON -DWASMEDGE_PLUGIN_OPENCVMINI=ON
+      tar_names: wasi_crypto wasi_logging wasmedge_process wasmedge_tensorflow wasmedge_tensorflowlite wasmedge_image wasm_bpf wasmedge_opencvmini
+      output_bins: libwasmedgePluginWasiCrypto.so libwasmedgePluginWasiLogging.so libwasmedgePluginWasmEdgeProcess.so libwasmedgePluginWasmEdgeTensorflow.so libwasmedgePluginWasmEdgeTensorflowLite.so libwasmedgePluginWasmEdgeImage.so libwasmedgePluginWasmBpf.so libwasmedgePluginWasmEdgeOpenCVMini.so
     needs: create_release
     container:
       image: wasmedge/wasmedge:ubuntu-20.04-build-clang
@@ -195,13 +189,9 @@
       - name: Install dependencies
         run: |
           apt update
-<<<<<<< HEAD
           apt install -y libssl-dev cmake g++ wget unzip
+          apt install -y libelf-dev zlib1g-dev pkg-config
           bash utils/opencvmini/install-opencvmini.sh
-=======
-          apt install -y libssl-dev
-          apt install -y libelf-dev zlib1g-dev pkg-config
->>>>>>> 9c484d86
       - name: Build plugins
         shell: bash
         run: |
@@ -270,21 +260,18 @@
         run: |
           mv plugin_wasmedge_image.tar.gz WasmEdge-plugin-wasmedge_image-${{ needs.create_release.outputs.version }}-ubuntu20.04_x86_64.tar.gz
           gh release upload ${{ needs.create_release.outputs.version }} WasmEdge-plugin-wasmedge_image-${{ needs.create_release.outputs.version }}-ubuntu20.04_x86_64.tar.gz --clobber
-<<<<<<< HEAD
+      - name: Upload wasm_bpf plugin tar.gz package
+        env:
+          GITHUB_TOKEN: ${{ secrets.GITHUB_TOKEN }}
+        run: |
+          mv plugin_wasm_bpf.tar.gz WasmEdge-plugin-wasm_bpf-${{ needs.create_release.outputs.version }}-ubuntu20.04_x86_64.tar.gz
+          gh release upload ${{ needs.create_release.outputs.version }} WasmEdge-plugin-wasm_bpf-${{ needs.create_release.outputs.version }}-ubuntu20.04_x86_64.tar.gz --clobber
       - name: Upload wasmedge_opencvmini plugin tar.gz package
         env:
           GITHUB_TOKEN: ${{ secrets.GITHUB_TOKEN }}
         run: |
           mv plugin_wasmedge_opencvmini.tar.gz WasmEdge-plugin-wasmedge_opencvmini-${{ needs.create_release.outputs.version }}-ubuntu20.04_x86_64.tar.gz
           gh release upload ${{ needs.create_release.outputs.version }} WasmEdge-plugin-wasmedge_opencvmini-${{ needs.create_release.outputs.version }}-ubuntu20.04_x86_64.tar.gz --clobber
-=======
-      - name: Upload wasm_bpf plugin tar.gz package
-        env:
-          GITHUB_TOKEN: ${{ secrets.GITHUB_TOKEN }}
-        run: |
-          mv plugin_wasm_bpf.tar.gz WasmEdge-plugin-wasm_bpf-${{ needs.create_release.outputs.version }}-ubuntu20.04_x86_64.tar.gz
-          gh release upload ${{ needs.create_release.outputs.version }} WasmEdge-plugin-wasm_bpf-${{ needs.create_release.outputs.version }}-ubuntu20.04_x86_64.tar.gz --clobber
->>>>>>> 9c484d86
 
   build_and_upload_wasinn_manylinux:
     strategy:
@@ -380,25 +367,14 @@
     runs-on: ${{ matrix.host_runner }}
     env:
       output_prefix: build/plugins
-<<<<<<< HEAD
       build_options_all_platforms: -DWASMEDGE_PLUGIN_WASI_CRYPTO=ON -DWASMEDGE_PLUGIN_WASI_LOGGING=ON -DWASMEDGE_PLUGIN_PROCESS=ON -DWASMEDGE_PLUGIN_TENSORFLOW=ON -DWASMEDGE_PLUGIN_TENSORFLOWLITE=ON -DWASMEDGE_PLUGIN_IMAGE=ON -DWASMEDGE_PLUGIN_OPENCVMINI=ON
-      build_options_manylinux2014_x86_64:
+      build_options_manylinux2014_x86_64: -DWASMEDGE_PLUGIN_WASM_BPF=ON -DWASMEDGE_PLUGIN_WASM_BPF_BUILD_LIBBPF_WITH_PKG_CONF=OFF
       build_options_manylinux2014_aarch64:
       tar_names_all_platforms: wasi_crypto wasi_logging wasmedge_process wasmedge_tensorflow wasmedge_tensorflowlite wasmedge_image wasmedge_opencvmini
-      tar_names_manylinux2014_x86_64:
+      tar_names_manylinux2014_x86_64: wasm_bpf
       tar_names_manylinux2014_aarch64:
       output_bins_all_platforms: libwasmedgePluginWasiCrypto.so libwasmedgePluginWasiLogging.so libwasmedgePluginWasmEdgeProcess.so libwasmedgePluginWasmEdgeTensorflow.so libwasmedgePluginWasmEdgeTensorflowLite.so libwasmedgePluginWasmEdgeImage.so libwasmedgePluginWasmEdgeOpenCVMini.so
-      output_bins_manylinux2014_x86_64:
-=======
-      build_options_all_platforms: -DWASMEDGE_PLUGIN_WASI_CRYPTO=ON -DWASMEDGE_PLUGIN_WASI_LOGGING=ON -DWASMEDGE_PLUGIN_PROCESS=ON -DWASMEDGE_PLUGIN_TENSORFLOW=ON -DWASMEDGE_PLUGIN_TENSORFLOWLITE=ON -DWASMEDGE_PLUGIN_IMAGE=ON
-      build_options_manylinux2014_x86_64: -DWASMEDGE_PLUGIN_WASM_BPF=ON -DWASMEDGE_PLUGIN_WASM_BPF_BUILD_LIBBPF_WITH_PKG_CONF=OFF
-      build_options_manylinux2014_aarch64:
-      tar_names_all_platforms: wasi_crypto wasi_logging wasmedge_process wasmedge_tensorflow wasmedge_tensorflowlite wasmedge_image
-      tar_names_manylinux2014_x86_64: wasm_bpf
-      tar_names_manylinux2014_aarch64:
-      output_bins_all_platforms: libwasmedgePluginWasiCrypto.so libwasmedgePluginWasiLogging.so libwasmedgePluginWasmEdgeProcess.so libwasmedgePluginWasmEdgeTensorflow.so libwasmedgePluginWasmEdgeTensorflowLite.so libwasmedgePluginWasmEdgeImage.so
       output_bins_manylinux2014_x86_64: libwasmedgePluginWasmBpf.so
->>>>>>> 9c484d86
       output_bins_manylinux2014_aarch64:
     needs: create_release
     container:
@@ -482,22 +458,18 @@
         run: |
           mv plugin_wasmedge_image.tar.gz WasmEdge-plugin-wasmedge_image-${{ needs.create_release.outputs.version }}-${{ matrix.docker_tag }}.tar.gz
           gh release upload ${{ needs.create_release.outputs.version }} WasmEdge-plugin-wasmedge_image-${{ needs.create_release.outputs.version }}-${{ matrix.docker_tag }}.tar.gz --clobber
-<<<<<<< HEAD
-      - name: Upload wasmedge_opencvmini plugin tar.gz package
+      - name: Upload wasm_bpf plugin tar.gz package
+        env:
+          GITHUB_TOKEN: ${{ secrets.GITHUB_TOKEN }}
+        run: |
+          mv plugin_wasm_bpf.tar.gz WasmEdge-plugin-wasm_bpf-${{ needs.create_release.outputs.version }}-${{ matrix.docker_tag }}.tar.gz
+          gh release upload ${{ needs.create_release.outputs.version }} WasmEdge-plugin-wasm_bpf-${{ needs.create_release.outputs.version }}-${{ matrix.docker_tag }}.tar.gz --clobber      - name: Upload wasmedge_opencvmini plugin tar.gz package
         env:
           GITHUB_TOKEN: ${{ secrets.GITHUB_TOKEN }}
         run: |
           mv plugin_wasmedge_opencvmini.tar.gz WasmEdge-plugin-wasmedge_opencvmini-${{ needs.create_release.outputs.version }}-${{ matrix.docker_tag }}.tar.gz
           gh release upload ${{ needs.create_release.outputs.version }} WasmEdge-plugin-wasmedge_opencvmini-${{ needs.create_release.outputs.version }}-${{ matrix.docker_tag }}.tar.gz --clobber
 
-=======
-      - name: Upload wasm_bpf plugin tar.gz package
-        env:
-          GITHUB_TOKEN: ${{ secrets.GITHUB_TOKEN }}
-        run: |
-          mv plugin_wasm_bpf.tar.gz WasmEdge-plugin-wasm_bpf-${{ needs.create_release.outputs.version }}-${{ matrix.docker_tag }}.tar.gz
-          gh release upload ${{ needs.create_release.outputs.version }} WasmEdge-plugin-wasm_bpf-${{ needs.create_release.outputs.version }}-${{ matrix.docker_tag }}.tar.gz --clobber
->>>>>>> 9c484d86
   build_and_upload_plugin_macos:
     strategy:
       matrix:
