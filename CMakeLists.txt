--- conflicted
+++ resolved
@@ -6,7 +6,6 @@
 if (CMAKE_VERSION VERSION_GREATER_EQUAL "3.24.0")
   cmake_policy(SET CMP0135 NEW)
 endif()
-<<<<<<< HEAD
 
 include(cmake/HunterGate.cmake)
 HunterGate(
@@ -15,10 +14,7 @@
   LOCAL
 )
 
-project(WasmEdge)
-=======
 project(WasmEdge LANGUAGES CXX C)
->>>>>>> e9281cb4
 
 # Overwrite it if you want to use static MSVC runtime library.
 set(CMAKE_MSVC_RUNTIME_LIBRARY "MultiThreadedDLL")
@@ -159,7 +155,7 @@
   append_coverage_compiler_flags()
 endif()
 
-if(WASMEDGE_BUILD_AOT_RUNTIME)
+if(WASMEDGE_USE_LLVM)
   hunter_add_package(ZLIB)
   hunter_add_package(LLVM)
   hunter_add_package(LLD)
