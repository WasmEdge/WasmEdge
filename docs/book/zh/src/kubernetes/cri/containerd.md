# containerd

## 快速开始

[GitHub repo](https://github.com/second-state/wasmedge-containers-examples/)包含 containerd 相关示例的脚本和 Github Actions，以下是相关链接。

* Simple WebAssembly 示例 [Quick start](https://github.com/second-state/wasmedge-containers-examples/blob/main/containerd/README.md) | [Github Actions](https://github.com/second-state/wasmedge-containers-examples/blob/main/.github/workflows/containerd.yml) | [Successful run](https://github.com/second-state/wasmedge-containers-examples/runs/4328930139?check_suite_focus=true#step:4:25)
* HTTP service 示例 [Quick start](https://github.com/second-state/wasmedge-containers-examples/blob/main/containerd/http_server/README.md) | [Github Actions](https://github.com/second-state/wasmedge-containers-examples/blob/main/.github/workflows/containerd-server.yml) | [Successful run](https://github.com/second-state/wasmedge-containers-examples/runs/4328930141?check_suite_focus=true#step:4:44)

在接下来的部分中，我们会展示如何使用这些脚本。

* [安装 containerd](#安装-containerd)
* [示例一：Simple WebAssembly](#运行-simple-WebAssembly-应用)
* [示例二： HTTP server in WebAssembly](#运行-HTTP-server-应用)

## 安装 containerd

使用以下命令在您的系统上安装 containerd。

```bash
$ export VERSION="1.5.7"
$ echo -e "Version: $VERSION"
$ echo -e "Installing libseccomp2 ..."
$ sudo apt install -y libseccomp2
$ echo -e "Installing wget"
$ sudo apt install -y wget

$ wget https://github.com/containerd/containerd/releases/download/v${VERSION}/cri-containerd-cni-${VERSION}-linux-amd64.tar.gz
$ wget https://github.com/containerd/containerd/releases/download/v${VERSION}/cri-containerd-cni-${VERSION}-linux-amd64.tar.gz.sha256sum
$ sha256sum --check cri-containerd-cni-${VERSION}-linux-amd64.tar.gz.sha256sum

$ sudo tar --no-overwrite-dir -C / -xzf cri-containerd-cni-${VERSION}-linux-amd64.tar.gz
$ sudo systemctl daemon-reload
```

将 containerd 配置为使用 `crun` 作为底层 OCI runtime。
此处需要修改 `/etc/containerd/config.toml` 文件。

```bash
$ sudo mkdir -p /etc/containerd/
$ sudo bash -c "containerd config default > /etc/containerd/config.toml"
$ wget https://raw.githubusercontent.com/second-state/wasmedge-containers-examples/main/containerd/containerd_config.diff
$ sudo patch -d/ -p0 < containerd_config.diff
```

启动 containerd 服务。

```bash
$ sudo systemctl start containerd
```

在运行下一步之前，请确保你已经构建并安装好了[支持 `WasmEdge`的 `crun`二进制文件](../container/crun.md)。 

## 运行 simple WebAssembly 应用

现在，我们可以使用 containerd 运行一个简单的 WebAssembly 程序。
[另一篇文章](../demo/wasi.md) 解释了如何编译、打包和将 WebAssembly 程序作为容器镜像发布至 Docker hub 。
在本节中，我们需要先使用 containerd 工具将这个基于 WebAssembly 的容器镜像从 Docker hub 中拉取下来。

```bash
$ sudo ctr i pull docker.io/hydai/wasm-wasi-example:with-wasm-annotation
```

现在，您可以使用 ctr（containerd cli 工具）运行此示例。

```bash
$ sudo ctr run --rm --runc-binary crun --runtime io.containerd.runc.v2 --label module.wasm.image/variant=compat docker.io/hydai/wasm-wasi-example:with-wasm-annotation wasm-example /wasi_example_main.wasm 50000000
```

启动容器会执行 WebAssembly 程序， 您可以在控制台中看到输出。

```bash
Creating POD ...
Random number: -1678124602
Random bytes: [12, 222, 246, 184, 139, 182, 97, 3, 74, 155, 107, 243, 20, 164, 175, 250, 60, 9, 98, 25, 244, 92, 224, 233, 221, 196, 112, 97, 151, 155, 19, 204, 54, 136, 171, 93, 204, 129, 177, 163, 187, 52, 33, 32, 63, 104, 128, 20, 204, 60, 40, 183, 236, 220, 130, 41, 74, 181, 103, 178, 43, 231, 92, 211, 219, 47, 223, 137, 70, 70, 132, 96, 208, 126, 142, 0, 133, 166, 112, 63, 126, 164, 122, 49, 94, 80, 26, 110, 124, 114, 108, 90, 62, 250, 195, 19, 189, 203, 175, 189, 236, 112, 203, 230, 104, 130, 150, 39, 113, 240, 17, 252, 115, 42, 12, 185, 62, 145, 161, 3, 37, 161, 195, 138, 232, 39, 235, 222]
Printed from wasi: This is from a main function
This is from a main function
The env vars are as follows.
The args are as follows.
/wasi_example_main.wasm
50000000
File content is This is in a file
```

接下来，你可尝试在 [Kubernetes](../../kubernetes/kubernetes.md)中运行这个应用!

## 运行 HTTP server 应用

最后，我们可以在 containerd 中运行一个简单的基于 WebAssembly 的 HTTP 微服务。
[另一篇文章](../demo/wasi.md) 解释了如何编译、打包和将 WebAssembly 程序作为容器镜像发布至 Docker hub 。
在本节中，我们需要先使用 containerd 工具将这个基于 WebAssembly 的容器镜像从 Docker hub 中拉取下来。

```bash
$ sudo ctr i pull docker.io/avengermojo/http_server:with-wasm-annotation
```

现在，您可以使用 ctr（containerd cli 工具）运行该示例。（请注意，我们需要加上 `--net-host` 参数来运行容器，以便可以从外部访问 WasmEdge 容器内的 HTTP server）。

```bash
$ sudo ctr run --rm --net-host --runc-binary crun --runtime io.containerd.runc.v2 --label module.wasm.image/variant=compat docker.io/avengermojo/http_server:with-wasm-annotation http-server-example /http_server.wasm
```

启动容器会执行 WebAssembly 程序， 您可以在控制台中看到输出。

```bash
new connection at 1234

# Test the HTTP service at that IP address
curl -d "name=WasmEdge" -X POST http://127.0.0.1:1234
echo: name=WasmEdge
```

<<<<<<< HEAD
接下来，你可尝试在 [Kubernetes](../../kubernetes/kubernetes.md) 中运行这个应用!
=======
接下来，你可尝试在 [Kubernetes](../../kubernetes/kubernetes.md) 中运行这个应用! 
>>>>>>> 54f0edfd
<|MERGE_RESOLUTION|>--- conflicted
+++ resolved
@@ -9,9 +9,11 @@
 
 在接下来的部分中，我们会展示如何使用这些脚本。
 
-* [安装 containerd](#安装-containerd)
-* [示例一：Simple WebAssembly](#运行-simple-WebAssembly-应用)
-* [示例二： HTTP server in WebAssembly](#运行-HTTP-server-应用)
+- [containerd](#containerd)
+  - [快速开始](#快速开始)
+  - [安装 containerd](#安装-containerd)
+  - [运行 simple WebAssembly 应用](#运行-simple-webassembly-应用)
+  - [运行 HTTP server 应用](#运行-http-server-应用)
 
 ## 安装 containerd
 
@@ -110,8 +112,4 @@
 echo: name=WasmEdge
 ```
 
-<<<<<<< HEAD
-接下来，你可尝试在 [Kubernetes](../../kubernetes/kubernetes.md) 中运行这个应用!
-=======
-接下来，你可尝试在 [Kubernetes](../../kubernetes/kubernetes.md) 中运行这个应用! 
->>>>>>> 54f0edfd
+接下来，你可尝试在 [Kubernetes](../../kubernetes/kubernetes.md) 中运行这个应用!