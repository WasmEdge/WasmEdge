// SPDX-License-Identifier: Apache-2.0
// SPDX-FileCopyrightText: 2019-2022 Second State INC

//===-- wasmedge/common/enum.inc - Enumerations ---------------------------===//
//
// Part of the WasmEdge Project.
//
//===----------------------------------------------------------------------===//
///
/// \file
/// This file contains all enumerations of WasmEdge.
///
//===----------------------------------------------------------------------===//

#ifndef Line
#error "this header file must not be included directly"
#endif

// enum_ast.hpp

#ifdef UseASTNodeAttr
#define A Line

A(Module, "module")
A(Sec_Custom, "custom section")
A(Sec_Type, "type section")
A(Sec_Import, "import section")
A(Sec_Function, "function section")
A(Sec_Table, "table section")
A(Sec_Memory, "memory section")
A(Sec_Global, "global section")
A(Sec_Export, "export section")
A(Sec_Start, "start section")
A(Sec_Element, "element section")
A(Sec_Code, "code section")
A(Sec_Data, "data section")
A(Sec_DataCount, "data count section")
A(Desc_Import, "import description")
A(Desc_Export, "export description")
A(Seg_Global, "global segment")
A(Seg_Element, "element segment")
A(Seg_Code, "code segment")
A(Seg_Data, "data segment")
A(Type_Function, "function type")
A(Type_ValType, "value type")
A(Type_RefType, "reference type")
A(Type_Limit, "limit")
A(Type_Memory, "memory type")
A(Type_Table, "table type")
A(Type_Global, "global type")
A(Expression, "expression")
A(Instruction, "instruction")
A(Sec_AOT, "aot section")

#undef A
#endif // UseASTNodeAttr

#ifdef UseOpCode
#define O Line

// Control instructions
O(Unreachable, 0x00, "unreachable")
O(Nop, 0x01, "nop")
O(Block, 0x02, "block")
O(Loop, 0x03, "loop")
O(If, 0x04, "if")
O(Else, 0x05, "else")
O(End, 0x0B, "end")
O(Br, 0x0C, "br")
O(Br_if, 0x0D, "br_if")
O(Br_table, 0x0E, "br_table")
O(Return, 0x0F, "return")
O(Call, 0x10, "call")
O(Call_indirect, 0x11, "call_indirect")
O(Return_call, 0x12, "return_call")
O(Return_call_indirect, 0x13, "return_call_indirect")
O(Call_ref, 0x14, "call_ref")
O(Return_call_ref, 0x15, "return_call_ref")

// Reference Instructions
O(Ref__null, 0xD0, "ref.null")
O(Ref__is_null, 0xD1, "ref.is_null")
O(Ref__func, 0xD2, "ref.func")
O(Ref__as_non_null, 0xD3, "ref.as_non_null")
O(Br_on_null, 0xD4, "br_on_null")
O(br_on_non_null, 0xD6, "br_on_non_null")

// Parametric Instructions
O(Drop, 0x1A, "drop")
O(Select, 0x1B, "select")
O(Select_t, 0x1C, "select")

// Variable Instructions
O(Local__get, 0x20, "local.get")
O(Local__set, 0x21, "local.set")
O(Local__tee, 0x22, "local.tee")
O(Global__get, 0x23, "global.get")
O(Global__set, 0x24, "global.set")

// Table Instructions (part 1)
O(Table__get, 0x25, "table.get")
O(Table__set, 0x26, "table.set")

// Memory Instructions (part 1)
O(I32__load, 0x28, "i32.load")
O(I64__load, 0x29, "i64.load")
O(F32__load, 0x2A, "f32.load")
O(F64__load, 0x2B, "f64.load")
O(I32__load8_s, 0x2C, "i32.load8_s")
O(I32__load8_u, 0x2D, "i32.load8_u")
O(I32__load16_s, 0x2E, "i32.load16_s")
O(I32__load16_u, 0x2F, "i32.load16_u")
O(I64__load8_s, 0x30, "i64.load8_s")
O(I64__load8_u, 0x31, "i64.load8_u")
O(I64__load16_s, 0x32, "i64.load16_s")
O(I64__load16_u, 0x33, "i64.load16_u")
O(I64__load32_s, 0x34, "i64.load32_s")
O(I64__load32_u, 0x35, "i64.load32_u")
O(I32__store, 0x36, "i32.store")
O(I64__store, 0x37, "i64.store")
O(F32__store, 0x38, "f32.store")
O(F64__store, 0x39, "f64.store")
O(I32__store8, 0x3A, "i32.store8")
O(I32__store16, 0x3B, "i32.store16")
O(I64__store8, 0x3C, "i64.store8")
O(I64__store16, 0x3D, "i64.store16")
O(I64__store32, 0x3E, "i64.store32")
O(Memory__size, 0x3F, "memory.size")
O(Memory__grow, 0x40, "memory.grow")

// Const numeric instructions
O(I32__const, 0x41, "i32.const")
O(I64__const, 0x42, "i64.const")
O(F32__const, 0x43, "f32.const")
O(F64__const, 0x44, "f64.const")

// Numeric instructions
O(I32__eqz, 0x45, "i32.eqz")
O(I32__eq, 0x46, "i32.eq")
O(I32__ne, 0x47, "i32.ne")
O(I32__lt_s, 0x48, "i32.lt_s")
O(I32__lt_u, 0x49, "i32.lt_u")
O(I32__gt_s, 0x4A, "i32.gt_s")
O(I32__gt_u, 0x4B, "i32.gt_u")
O(I32__le_s, 0x4C, "i32.le_s")
O(I32__le_u, 0x4D, "i32.le_u")
O(I32__ge_s, 0x4E, "i32.ge_s")
O(I32__ge_u, 0x4F, "i32.ge_u")
O(I64__eqz, 0x50, "i64.eqz")
O(I64__eq, 0x51, "i64.eq")
O(I64__ne, 0x52, "i64.ne")
O(I64__lt_s, 0x53, "i64.lt_s")
O(I64__lt_u, 0x54, "i64.lt_u")
O(I64__gt_s, 0x55, "i64.gt_s")
O(I64__gt_u, 0x56, "i64.gt_u")
O(I64__le_s, 0x57, "i64.le_s")
O(I64__le_u, 0x58, "i64.le_u")
O(I64__ge_s, 0x59, "i64.ge_s")
O(I64__ge_u, 0x5A, "i64.ge_u")
O(F32__eq, 0x5B, "f32.eq")
O(F32__ne, 0x5C, "f32.ne")
O(F32__lt, 0x5D, "f32.lt")
O(F32__gt, 0x5E, "f32.gt")
O(F32__le, 0x5F, "f32.le")
O(F32__ge, 0x60, "f32.ge")
O(F64__eq, 0x61, "f64.eq")
O(F64__ne, 0x62, "f64.ne")
O(F64__lt, 0x63, "f64.lt")
O(F64__gt, 0x64, "f64.gt")
O(F64__le, 0x65, "f64.le")
O(F64__ge, 0x66, "f64.ge")
O(I32__clz, 0x67, "i32.clz")
O(I32__ctz, 0x68, "i32.ctz")
O(I32__popcnt, 0x69, "i32.popcnt")
O(I32__add, 0x6A, "i32.add")
O(I32__sub, 0x6B, "i32.sub")
O(I32__mul, 0x6C, "i32.mul")
O(I32__div_s, 0x6D, "i32.div_s")
O(I32__div_u, 0x6E, "i32.div_u")
O(I32__rem_s, 0x6F, "i32.rem_s")
O(I32__rem_u, 0x70, "i32.rem_u")
O(I32__and, 0x71, "i32.and")
O(I32__or, 0x72, "i32.or")
O(I32__xor, 0x73, "i32.xor")
O(I32__shl, 0x74, "i32.shl")
O(I32__shr_s, 0x75, "i32.shr_s")
O(I32__shr_u, 0x76, "i32.shr_u")
O(I32__rotl, 0x77, "i32.rotl")
O(I32__rotr, 0x78, "i32.rotr")
O(I64__clz, 0x79, "i64.clz")
O(I64__ctz, 0x7a, "i64.ctz")
O(I64__popcnt, 0x7b, "i64.popcnt")
O(I64__add, 0x7c, "i64.add")
O(I64__sub, 0x7d, "i64.sub")
O(I64__mul, 0x7e, "i64.mul")
O(I64__div_s, 0x7f, "i64.div_s")
O(I64__div_u, 0x80, "i64.div_u")
O(I64__rem_s, 0x81, "i64.rem_s")
O(I64__rem_u, 0x82, "i64.rem_u")
O(I64__and, 0x83, "i64.and")
O(I64__or, 0x84, "i64.or")
O(I64__xor, 0x85, "i64.xor")
O(I64__shl, 0x86, "i64.shl")
O(I64__shr_s, 0x87, "i64.shr_s")
O(I64__shr_u, 0x88, "i64.shr_u")
O(I64__rotl, 0x89, "i64.rotl")
O(I64__rotr, 0x8A, "i64.rotr")
O(F32__abs, 0x8B, "f32.abs")
O(F32__neg, 0x8C, "f32.neg")
O(F32__ceil, 0x8D, "f32.ceil")
O(F32__floor, 0x8E, "f32.floor")
O(F32__trunc, 0x8F, "f32.trunc")
O(F32__nearest, 0x90, "f32.nearest")
O(F32__sqrt, 0x91, "f32.sqrt")
O(F32__add, 0x92, "f32.add")
O(F32__sub, 0x93, "f32.sub")
O(F32__mul, 0x94, "f32.mul")
O(F32__div, 0x95, "f32.div")
O(F32__min, 0x96, "f32.min")
O(F32__max, 0x97, "f32.max")
O(F32__copysign, 0x98, "f32.copysign")
O(F64__abs, 0x99, "f64.abs")
O(F64__neg, 0x9A, "f64.neg")
O(F64__ceil, 0x9B, "f64.ceil")
O(F64__floor, 0x9C, "f64.floor")
O(F64__trunc, 0x9D, "f64.trunc")
O(F64__nearest, 0x9E, "f64.nearest")
O(F64__sqrt, 0x9F, "f64.sqrt")
O(F64__add, 0xA0, "f64.add")
O(F64__sub, 0xA1, "f64.sub")
O(F64__mul, 0xA2, "f64.mul")
O(F64__div, 0xA3, "f64.div")
O(F64__min, 0xA4, "f64.min")
O(F64__max, 0xA5, "f64.max")
O(F64__copysign, 0xA6, "f64.copysign")
O(I32__wrap_i64, 0xA7, "i32.wrap_i64")
O(I32__trunc_f32_s, 0xA8, "i32.trunc_f32_s")
O(I32__trunc_f32_u, 0xA9, "i32.trunc_f32_u")
O(I32__trunc_f64_s, 0xAA, "i32.trunc_f64_s")
O(I32__trunc_f64_u, 0xAB, "i32.trunc_f64_u")
O(I64__extend_i32_s, 0xAC, "i64.extend_i32_s")
O(I64__extend_i32_u, 0xAD, "i64.extend_i32_u")
O(I64__trunc_f32_s, 0xAE, "i64.trunc_f32_s")
O(I64__trunc_f32_u, 0xAF, "i64.trunc_f32_u")
O(I64__trunc_f64_s, 0xB0, "i64.trunc_f64_s")
O(I64__trunc_f64_u, 0xB1, "i64.trunc_f64_u")
O(F32__convert_i32_s, 0xB2, "f32.convert_i32_s")
O(F32__convert_i32_u, 0xB3, "f32.convert_i32_u")
O(F32__convert_i64_s, 0xB4, "f32.convert_i64_s")
O(F32__convert_i64_u, 0xB5, "f32.convert_i64_u")
O(F32__demote_f64, 0xB6, "f32.demote_f64")
O(F64__convert_i32_s, 0xB7, "f64.convert_i32_s")
O(F64__convert_i32_u, 0xB8, "f64.convert_i32_u")
O(F64__convert_i64_s, 0xB9, "f64.convert_i64_s")
O(F64__convert_i64_u, 0xBA, "f64.convert_i64_u")
O(F64__promote_f32, 0xBB, "f64.promote_f32")
O(I32__reinterpret_f32, 0xBC, "i32.reinterpret_f32")
O(I64__reinterpret_f64, 0xBD, "i64.reinterpret_f64")
O(F32__reinterpret_i32, 0xBE, "f32.reinterpret_i32")
O(F64__reinterpret_i64, 0xBF, "f64.reinterpret_i64")
O(I32__extend8_s, 0xC0, "i32.extend8_s")
O(I32__extend16_s, 0xC1, "i32.extend16_s")
O(I64__extend8_s, 0xC2, "i64.extend8_s")
O(I64__extend16_s, 0xC3, "i64.extend16_s")
O(I64__extend32_s, 0xC4, "i64.extend32_s")
O(I32__trunc_sat_f32_s, 0xFC00, "i32.trunc_sat_f32_s")
O(I32__trunc_sat_f32_u, 0xFC01, "i32.trunc_sat_f32_u")
O(I32__trunc_sat_f64_s, 0xFC02, "i32.trunc_sat_f64_s")
O(I32__trunc_sat_f64_u, 0xFC03, "i32.trunc_sat_f64_u")
O(I64__trunc_sat_f32_s, 0xFC04, "i64.trunc_sat_f32_s")
O(I64__trunc_sat_f32_u, 0xFC05, "i64.trunc_sat_f32_u")
O(I64__trunc_sat_f64_s, 0xFC06, "i64.trunc_sat_f64_s")
O(I64__trunc_sat_f64_u, 0xFC07, "i64.trunc_sat_f64_u")

// Memory Instructions (part 2)
O(Memory__init, 0xFC08, "memory.init")
O(Data__drop, 0xFC09, "data.drop")
O(Memory__copy, 0xFC0A, "memory.copy")
O(Memory__fill, 0xFC0B, "memory.fill")

// Table Instructions (part 2)
O(Table__init, 0xFC0C, "table.init")
O(Elem__drop, 0xFC0D, "elem.drop")
O(Table__copy, 0xFC0E, "table.copy")
O(Table__grow, 0xFC0F, "table.grow")
O(Table__size, 0xFC10, "table.size")
O(Table__fill, 0xFC11, "table.fill")

// SIMD Memory Instructions
O(V128__load, 0xFD00, "v128.load")
O(V128__load8x8_s, 0xFD01, "v128.load8x8_s")
O(V128__load8x8_u, 0xFD02, "v128.load8x8_u")
O(V128__load16x4_s, 0xFD03, "v128.load16x4_s")
O(V128__load16x4_u, 0xFD04, "v128.load16x4_u")
O(V128__load32x2_s, 0xFD05, "v128.load32x2_s")
O(V128__load32x2_u, 0xFD06, "v128.load32x2_u")
O(V128__load8_splat, 0xFD07, "v128.load8_splat")
O(V128__load16_splat, 0xFD08, "v128.load16_splat")
O(V128__load32_splat, 0xFD09, "v128.load32_splat")
O(V128__load64_splat, 0xFD0A, "v128.load64_splat")
O(V128__load32_zero, 0xFD5C, "v128.load32_zero")
O(V128__load64_zero, 0xFD5D, "v128.load64_zero")
O(V128__store, 0xFD0B, "v128.store")
O(V128__load8_lane, 0xFD54, "v128.load8_lane")
O(V128__load16_lane, 0xFD55, "v128.load16_lane")
O(V128__load32_lane, 0xFD56, "v128.load32_lane")
O(V128__load64_lane, 0xFD57, "v128.load64_lane")
O(V128__store8_lane, 0xFD58, "v128.store8_lane")
O(V128__store16_lane, 0xFD59, "v128.store16_lane")
O(V128__store32_lane, 0xFD5A, "v128.store32_lane")
O(V128__store64_lane, 0xFD5B, "v128.store64_lane")

// SIMD Const Instructions
O(V128__const, 0xFD0C, "v128.const")

// SIMD Shuffle Instructions
O(I8x16__shuffle, 0xFD0D, "i8x16.shuffle")

// SIMD Lane Instructions
O(I8x16__extract_lane_s, 0xFD15, "i8x16.extract_lane_s")
O(I8x16__extract_lane_u, 0xFD16, "i8x16.extract_lane_u")
O(I8x16__replace_lane, 0xFD17, "i8x16.replace_lane")
O(I16x8__extract_lane_s, 0xFD18, "i16x8.extract_lane_s")
O(I16x8__extract_lane_u, 0xFD19, "i16x8.extract_lane_u")
O(I16x8__replace_lane, 0xFD1A, "i16x8.replace_lane")
O(I32x4__extract_lane, 0xFD1B, "i32x4.extract_lane")
O(I32x4__replace_lane, 0xFD1C, "i32x4.replace_lane")
O(I64x2__extract_lane, 0xFD1D, "i64x2.extract_lane")
O(I64x2__replace_lane, 0xFD1E, "i64x2.replace_lane")
O(F32x4__extract_lane, 0xFD1F, "f32x4.extract_lane")
O(F32x4__replace_lane, 0xFD20, "f32x4.replace_lane")
O(F64x2__extract_lane, 0xFD21, "f64x2.extract_lane")
O(F64x2__replace_lane, 0xFD22, "f64x2.replace_lane")

// SIMD Numeric Instructions
O(I8x16__swizzle, 0xFD0E, "i8x16.swizzle")
O(I8x16__splat, 0xFD0F, "i8x16.splat")
O(I16x8__splat, 0xFD10, "i16x8.splat")
O(I32x4__splat, 0xFD11, "i32x4.splat")
O(I64x2__splat, 0xFD12, "i64x2.splat")
O(F32x4__splat, 0xFD13, "f32x4.splat")
O(F64x2__splat, 0xFD14, "f64x2.splat")

O(I8x16__eq, 0xFD23, "i8x16.eq")
O(I8x16__ne, 0xFD24, "i8x16.ne")
O(I8x16__lt_s, 0xFD25, "i8x16.lt_s")
O(I8x16__lt_u, 0xFD26, "i8x16.lt_u")
O(I8x16__gt_s, 0xFD27, "i8x16.gt_s")
O(I8x16__gt_u, 0xFD28, "i8x16.gt_u")
O(I8x16__le_s, 0xFD29, "i8x16.le_s")
O(I8x16__le_u, 0xFD2A, "i8x16.le_u")
O(I8x16__ge_s, 0xFD2B, "i8x16.ge_s")
O(I8x16__ge_u, 0xFD2C, "i8x16.ge_u")

O(I16x8__eq, 0xFD2D, "i16x8.eq")
O(I16x8__ne, 0xFD2E, "i16x8.ne")
O(I16x8__lt_s, 0xFD2F, "i16x8.lt_s")
O(I16x8__lt_u, 0xFD30, "i16x8.lt_u")
O(I16x8__gt_s, 0xFD31, "i16x8.gt_s")
O(I16x8__gt_u, 0xFD32, "i16x8.gt_u")
O(I16x8__le_s, 0xFD33, "i16x8.le_s")
O(I16x8__le_u, 0xFD34, "i16x8.le_u")
O(I16x8__ge_s, 0xFD35, "i16x8.ge_s")
O(I16x8__ge_u, 0xFD36, "i16x8.ge_u")

O(I32x4__eq, 0xFD37, "i32x4.eq")
O(I32x4__ne, 0xFD38, "i32x4.ne")
O(I32x4__lt_s, 0xFD39, "i32x4.lt_s")
O(I32x4__lt_u, 0xFD3A, "i32x4.lt_u")
O(I32x4__gt_s, 0xFD3B, "i32x4.gt_s")
O(I32x4__gt_u, 0xFD3C, "i32x4.gt_u")
O(I32x4__le_s, 0xFD3D, "i32x4.le_s")
O(I32x4__le_u, 0xFD3E, "i32x4.le_u")
O(I32x4__ge_s, 0xFD3F, "i32x4.ge_s")
O(I32x4__ge_u, 0xFD40, "i32x4.ge_u")

O(I64x2__eq, 0xFDD6, "i64x2.eq")
O(I64x2__ne, 0xFDD7, "i64x2.ne")
O(I64x2__lt_s, 0xFDD8, "i64x2.lt_s")
O(I64x2__gt_s, 0xFDD9, "i64x2.gt_s")
O(I64x2__le_s, 0xFDDA, "i64x2.le_s")
O(I64x2__ge_s, 0xFDDB, "i64x2.ge_s")

O(F32x4__eq, 0xFD41, "f32x4.eq")
O(F32x4__ne, 0xFD42, "f32x4.ne")
O(F32x4__lt, 0xFD43, "f32x4.lt")
O(F32x4__gt, 0xFD44, "f32x4.gt")
O(F32x4__le, 0xFD45, "f32x4.le")
O(F32x4__ge, 0xFD46, "f32x4.ge")

O(F64x2__eq, 0xFD47, "f64x2.eq")
O(F64x2__ne, 0xFD48, "f64x2.ne")
O(F64x2__lt, 0xFD49, "f64x2.lt")
O(F64x2__gt, 0xFD4A, "f64x2.gt")
O(F64x2__le, 0xFD4B, "f64x2.le")
O(F64x2__ge, 0xFD4C, "f64x2.ge")

O(V128__not, 0xFD4D, "v128.not")
O(V128__and, 0xFD4E, "v128.and")
O(V128__andnot, 0xFD4F, "v128.andnot")
O(V128__or, 0xFD50, "v128.or")
O(V128__xor, 0xFD51, "v128.xor")
O(V128__bitselect, 0xFD52, "v128.bitselect")
O(V128__any_true, 0xFD53, "v128.any_true")

O(I8x16__abs, 0xFD60, "i8x16.abs")
O(I8x16__neg, 0xFD61, "i8x16.neg")
O(I8x16__popcnt, 0xFD62, "i8x16.popcnt")
O(I8x16__all_true, 0xFD63, "i8x16.all_true")
O(I8x16__bitmask, 0xFD64, "i8x16.bitmask")
O(I8x16__narrow_i16x8_s, 0xFD65, "i8x16.narrow_i16x8_s")
O(I8x16__narrow_i16x8_u, 0xFD66, "i8x16.narrow_i16x8_u")
O(I8x16__shl, 0xFD6B, "i8x16.shl")
O(I8x16__shr_s, 0xFD6C, "i8x16.shr_s")
O(I8x16__shr_u, 0xFD6D, "i8x16.shr_u")
O(I8x16__add, 0xFD6E, "i8x16.add")
O(I8x16__add_sat_s, 0xFD6F, "i8x16.add_sat_s")
O(I8x16__add_sat_u, 0xFD70, "i8x16.add_sat_u")
O(I8x16__sub, 0xFD71, "i8x16.sub")
O(I8x16__sub_sat_s, 0xFD72, "i8x16.sub_sat_s")
O(I8x16__sub_sat_u, 0xFD73, "i8x16.sub_sat_u")
O(I8x16__min_s, 0xFD76, "i8x16.min_s")
O(I8x16__min_u, 0xFD77, "i8x16.min_u")
O(I8x16__max_s, 0xFD78, "i8x16.max_s")
O(I8x16__max_u, 0xFD79, "i8x16.max_u")
O(I8x16__avgr_u, 0xFD7B, "i8x16.avgr_u")

O(I16x8__abs, 0xFD80, "i16x8.abs")
O(I16x8__neg, 0xFD81, "i16x8.neg")
O(I16x8__all_true, 0xFD83, "i16x8.all_true")
O(I16x8__bitmask, 0xFD84, "i16x8.bitmask")
O(I16x8__narrow_i32x4_s, 0xFD85, "i16x8.narrow_i32x4_s")
O(I16x8__narrow_i32x4_u, 0xFD86, "i16x8.narrow_i32x4_u")
O(I16x8__extend_low_i8x16_s, 0xFD87, "i16x8.extend_low_i8x16_s")
O(I16x8__extend_high_i8x16_s, 0xFD88, "i16x8.extend_high_i8x16_s")
O(I16x8__extend_low_i8x16_u, 0xFD89, "i16x8.extend_low_i8x16_u")
O(I16x8__extend_high_i8x16_u, 0xFD8A, "i16x8.extend_high_i8x16_u")
O(I16x8__shl, 0xFD8B, "i16x8.shl")
O(I16x8__shr_s, 0xFD8C, "i16x8.shr_s")
O(I16x8__shr_u, 0xFD8D, "i16x8.shr_u")
O(I16x8__add, 0xFD8E, "i16x8.add")
O(I16x8__add_sat_s, 0xFD8F, "i16x8.add_sat_s")
O(I16x8__add_sat_u, 0xFD90, "i16x8.add_sat_u")
O(I16x8__sub, 0xFD91, "i16x8.sub")
O(I16x8__sub_sat_s, 0xFD92, "i16x8.sub_sat_s")
O(I16x8__sub_sat_u, 0xFD93, "i16x8.sub_sat_u")
O(I16x8__mul, 0xFD95, "i16x8.mul")
O(I16x8__min_s, 0xFD96, "i16x8.min_s")
O(I16x8__min_u, 0xFD97, "i16x8.min_u")
O(I16x8__max_s, 0xFD98, "i16x8.max_s")
O(I16x8__max_u, 0xFD99, "i16x8.max_u")
O(I16x8__avgr_u, 0xFD9B, "i16x8.avgr_u")
O(I16x8__extmul_low_i8x16_s, 0xFD9C, "i16x8.extmul_low_i8x16_s")
O(I16x8__extmul_high_i8x16_s, 0xFD9D, "i16x8.extmul_high_i8x16_s")
O(I16x8__extmul_low_i8x16_u, 0xFD9E, "i16x8.extmul_low_i8x16_u")
O(I16x8__extmul_high_i8x16_u, 0xFD9F, "i16x8.extmul_high_i8x16_u")
O(I16x8__q15mulr_sat_s, 0xFD82, "i16x8.q15mulr_sat_s")
O(I16x8__extadd_pairwise_i8x16_s, 0xFD7C, "i16x8.extadd_pairwise_i8x16_s")
O(I16x8__extadd_pairwise_i8x16_u, 0xFD7D, "i16x8.extadd_pairwise_i8x16_u")

O(I32x4__abs, 0xFDA0, "i32x4.abs")
O(I32x4__neg, 0xFDA1, "i32x4.neg")
O(I32x4__all_true, 0xFDA3, "i32x4.all_true")
O(I32x4__bitmask, 0xFDA4, "i32x4.bitmask")
O(I32x4__extend_low_i16x8_s, 0xFDA7, "i32x4.extend_low_i16x8_s")
O(I32x4__extend_high_i16x8_s, 0xFDA8, "i32x4.extend_high_i16x8_s")
O(I32x4__extend_low_i16x8_u, 0xFDA9, "i32x4.extend_low_i16x8_u")
O(I32x4__extend_high_i16x8_u, 0xFDAA, "i32x4.extend_high_i16x8_u")
O(I32x4__shl, 0xFDAB, "i32x4.shl")
O(I32x4__shr_s, 0xFDAC, "i32x4.shr_s")
O(I32x4__shr_u, 0xFDAD, "i32x4.shr_u")
O(I32x4__add, 0xFDAE, "i32x4.add")
O(I32x4__sub, 0xFDB1, "i32x4.sub")
O(I32x4__mul, 0xFDB5, "i32x4.mul")
O(I32x4__min_s, 0xFDB6, "i32x4.min_s")
O(I32x4__min_u, 0xFDB7, "i32x4.min_u")
O(I32x4__max_s, 0xFDB8, "i32x4.max_s")
O(I32x4__max_u, 0xFDB9, "i32x4.max_u")
O(I32x4__dot_i16x8_s, 0xFDBA, "i32x4.dot_i16x8_s")
O(I32x4__extmul_low_i16x8_s, 0xFDBC, "i32x4.extmul_low_i16x8_s")
O(I32x4__extmul_high_i16x8_s, 0xFDBD, "i32x4.extmul_high_i16x8_s")
O(I32x4__extmul_low_i16x8_u, 0xFDBE, "i32x4.extmul_low_i16x8_u")
O(I32x4__extmul_high_i16x8_u, 0xFDBF, "i32x4.extmul_high_i16x8_u")
O(I32x4__extadd_pairwise_i16x8_s, 0xFD7E, "i32x4.extadd_pairwise_i16x8_s")
O(I32x4__extadd_pairwise_i16x8_u, 0xFD7F, "i32x4.extadd_pairwise_i16x8_u")

O(I64x2__abs, 0xFDC0, "i64x2.abs")
O(I64x2__neg, 0xFDC1, "i64x2.neg")
O(I64x2__all_true, 0xFDC3, "i64x2.all_true")
O(I64x2__bitmask, 0xFDC4, "i64x2.bitmask")
O(I64x2__extend_low_i32x4_s, 0xFDC7, "i64x2.extend_low_i32x4_s")
O(I64x2__extend_high_i32x4_s, 0xFDC8, "i64x2.extend_high_i32x4_s")
O(I64x2__extend_low_i32x4_u, 0xFDC9, "i64x2.extend_low_i32x4_u")
O(I64x2__extend_high_i32x4_u, 0xFDCA, "i64x2.extend_high_i32x4_u")
O(I64x2__shl, 0xFDCB, "i64x2.shl")
O(I64x2__shr_s, 0xFDCC, "i64x2.shr_s")
O(I64x2__shr_u, 0xFDCD, "i64x2.shr_u")
O(I64x2__add, 0xFDCE, "i64x2.add")
O(I64x2__sub, 0xFDD1, "i64x2.sub")
O(I64x2__mul, 0xFDD5, "i64x2.mul")
O(I64x2__extmul_low_i32x4_s, 0xFDDC, "i64x2.extmul_low_i32x4_s")
O(I64x2__extmul_high_i32x4_s, 0xFDDD, "i64x2.extmul_high_i32x4_s")
O(I64x2__extmul_low_i32x4_u, 0xFDDE, "i64x2.extmul_low_i32x4_u")
O(I64x2__extmul_high_i32x4_u, 0xFDDF, "i64x2.extmul_high_i32x4_u")

O(F32x4__abs, 0xFDE0, "f32x4.abs")
O(F32x4__neg, 0xFDE1, "f32x4.neg")
O(F32x4__sqrt, 0xFDE3, "f32x4.sqrt")
O(F32x4__add, 0xFDE4, "f32x4.add")
O(F32x4__sub, 0xFDE5, "f32x4.sub")
O(F32x4__mul, 0xFDE6, "f32x4.mul")
O(F32x4__div, 0xFDE7, "f32x4.div")
O(F32x4__min, 0xFDE8, "f32x4.min")
O(F32x4__max, 0xFDE9, "f32x4.max")
O(F32x4__pmin, 0xFDEA, "f32x4.pmin")
O(F32x4__pmax, 0xFDEB, "f32x4.pmax")
O(F32x4__ceil, 0xFD67, "f32x4.ceil")
O(F32x4__floor, 0xFD68, "f32x4.floor")
O(F32x4__trunc, 0xFD69, "f32x4.trunc")
O(F32x4__nearest, 0xFD6A, "f32x4.nearest")

O(F64x2__abs, 0xFDEC, "f64x2.abs")
O(F64x2__neg, 0xFDED, "f64x2.neg")
O(F64x2__sqrt, 0xFDEF, "f64x2.sqrt")
O(F64x2__add, 0xFDF0, "f64x2.add")
O(F64x2__sub, 0xFDF1, "f64x2.sub")
O(F64x2__mul, 0xFDF2, "f64x2.mul")
O(F64x2__div, 0xFDF3, "f64x2.div")
O(F64x2__min, 0xFDF4, "f64x2.min")
O(F64x2__max, 0xFDF5, "f64x2.max")
O(F64x2__pmin, 0xFDF6, "f64x2.pmin")
O(F64x2__pmax, 0xFDF7, "f64x2.pmax")
O(F64x2__ceil, 0xFD74, "f64x2.ceil")
O(F64x2__floor, 0xFD75, "f64x2.floor")
O(F64x2__trunc, 0xFD7A, "f64x2.trunc")
O(F64x2__nearest, 0xFD94, "f64x2.nearest")

O(I32x4__trunc_sat_f32x4_s, 0xFDF8, "i32x4.trunc_sat_f32x4_s")
O(I32x4__trunc_sat_f32x4_u, 0xFDF9, "i32x4.trunc_sat_f32x4_u")
O(F32x4__convert_i32x4_s, 0xFDFA, "f32x4.convert_i32x4_s")
O(F32x4__convert_i32x4_u, 0xFDFB, "f32x4.convert_i32x4_u")
O(I32x4__trunc_sat_f64x2_s_zero, 0xFDFC, "i32x4.trunc_sat_f64x2_s_zero")
O(I32x4__trunc_sat_f64x2_u_zero, 0xFDFD, "i32x4.trunc_sat_f64x2_u_zero")
O(F64x2__convert_low_i32x4_s, 0xFDFE, "f64x2.convert_low_i32x4_s")
O(F64x2__convert_low_i32x4_u, 0xFDFF, "f64x2.convert_low_i32x4_u")
O(F32x4__demote_f64x2_zero, 0xFD5E, "f32x4.demote_f64x2_zero")
O(F64x2__promote_low_f32x4, 0xFD5F, "f64x2.promote_low_f32x4")

// Atomic instructions
O(Memory__atomic__notify, 0xFE00, "memory.atomic.notify")
O(Memory__atomic__wait32, 0xFE01, "memory.atomic.wait32")
O(Memory__atomic__wait64, 0xFE02, "memory.atomic.wait64")
O(Atomic__fence, 0xFE03, "atomic.fence")

O(I32__atomic__load, 0xFE10, "i32.atomic.load")
O(I64__atomic__load, 0xFE11, "i64.atomic.load")
O(I32__atomic__load8_u, 0xFE12, "i32.atomic.load8_u")
O(I32__atomic__load16_u, 0xFE13, "i32.atomic.load16_u")
O(I64__atomic__load8_u, 0xFE14, "i64.atomic.load8_u")
O(I64__atomic__load16_u, 0xFE15, "i64.atomic.load16_u")
O(I64__atomic__load32_u, 0xFE16, "i64.atomic.load32_u")
O(I32__atomic__store, 0xFE17, "i32.atomic.store")
O(I64__atomic__store, 0xFE18, "i64.atomic.store")
O(I32__atomic__store8, 0xFE19, "i32.atomic.store8")
O(I32__atomic__store16, 0xFE1A, "i32.atomic.store16")
O(I64__atomic__store8, 0xFE1B, "i64.atomic.store8")
O(I64__atomic__store16, 0xFE1C, "i64.atomic.store16")
O(I64__atomic__store32, 0xFE1D, "i64.atomic.store32")

O(I32__atomic__rmw__add, 0xFE1E, "i32.atomic.rmw.add")
O(I64__atomic__rmw__add, 0xFE1F, "i64.atomic.rmw.add")
O(I32__atomic__rmw8__add_u, 0xFE20, "i32.atomic.rmw8.add_u")
O(I32__atomic__rmw16__add_u, 0xFE21, "i32.atomic.rmw16.add_u")
O(I64__atomic__rmw8__add_u, 0xFE22, "i64.atomic.rmw8.add_u")
O(I64__atomic__rmw16__add_u, 0xFE23, "i64.atomic.rmw16.add_u")
O(I64__atomic__rmw32__add_u, 0xFE24, "i64.atomic.rmw32.add_u")
O(I32__atomic__rmw__sub, 0xFE25, "i32.atomic.rmw.sub")
O(I64__atomic__rmw__sub, 0xFE26, "i64.atomic.rmw.sub")
O(I32__atomic__rmw8__sub_u, 0xFE27, "i32.atomic.rmw8.sub_u")
O(I32__atomic__rmw16__sub_u, 0xFE28, "i32.atomic.rmw16.sub_u")
O(I64__atomic__rmw8__sub_u, 0xFE29, "i64.atomic.rmw8.sub_u")
O(I64__atomic__rmw16__sub_u, 0xFE2A, "i64.atomic.rmw16.sub_u")
O(I64__atomic__rmw32__sub_u, 0xFE2B, "i64.atomic.rmw32.sub_u")
O(I32__atomic__rmw__and, 0xFE2C, "i32.atomic.rmw.and")
O(I64__atomic__rmw__and, 0xFE2D, "i64.atomic.rmw.and")
O(I32__atomic__rmw8__and_u, 0xFE2E, "i32.atomic.rmw8.and_u")
O(I32__atomic__rmw16__and_u, 0xFE2F, "i32.atomic.rmw16.and_u")
O(I64__atomic__rmw8__and_u, 0xFE30, "i64.atomic.rmw8.and_u")
O(I64__atomic__rmw16__and_u, 0xFE31, "i64.atomic.rmw16.and_u")
O(I64__atomic__rmw32__and_u, 0xFE32, "i64.atomic.rmw32.and_u")
O(I32__atomic__rmw__or, 0xFE33, "i32.atomic.rmw.or")
O(I64__atomic__rmw__or, 0xFE34, "i64.atomic.rmw.or")
O(I32__atomic__rmw8__or_u, 0xFE35, "i32.atomic.rmw8.or_u")
O(I32__atomic__rmw16__or_u, 0xFE36, "i32.atomic.rmw16.or_u")
O(I64__atomic__rmw8__or_u, 0xFE37, "i64.atomic.rmw8.or_u")
O(I64__atomic__rmw16__or_u, 0xFE38, "i64.atomic.rmw16.or_u")
O(I64__atomic__rmw32__or_u, 0xFE39, "i64.atomic.rmw32.or_u")
O(I32__atomic__rmw__xor, 0xFE3A, "i32.atomic.rmw.xor")
O(I64__atomic__rmw__xor, 0xFE3B, "i64.atomic.rmw.xor")
O(I32__atomic__rmw8__xor_u, 0xFE3C, "i32.atomic.rmw8.xor_u")
O(I32__atomic__rmw16__xor_u, 0xFE3D, "i32.atomic.rmw16.xor_u")
O(I64__atomic__rmw8__xor_u, 0xFE3E, "i64.atomic.rmw8.xor_u")
O(I64__atomic__rmw16__xor_u, 0xFE3F, "i64.atomic.rmw16.xor_u")
O(I64__atomic__rmw32__xor_u, 0xFE40, "i64.atomic.rmw32.xor_u")
O(I32__atomic__rmw__xchg, 0xFE41, "i32.atomic.rmw.xchg")
O(I64__atomic__rmw__xchg, 0xFE42, "i64.atomic.rmw.xchg")
O(I32__atomic__rmw8__xchg_u, 0xFE43, "i32.atomic.rmw8.xchg_u")
O(I32__atomic__rmw16__xchg_u, 0xFE44, "i32.atomic.rmw16.xchg_u")
O(I64__atomic__rmw8__xchg_u, 0xFE45, "i64.atomic.rmw8.xchg_u")
O(I64__atomic__rmw16__xchg_u, 0xFE46, "i64.atomic.rmw16.xchg_u")
O(I64__atomic__rmw32__xchg_u, 0xFE47, "i64.atomic.rmw32.xchg_u")
O(I32__atomic__rmw__cmpxchg, 0xFE48, "i32.atomic.rmw.cmpxchg")
O(I64__atomic__rmw__cmpxchg, 0xFE49, "i64.atomic.rmw.cmpxchg")
O(I32__atomic__rmw8__cmpxchg_u, 0xFE4A, "i32.atomic.rmw8.cmpxchg_u")
O(I32__atomic__rmw16__cmpxchg_u, 0xFE4B, "i32.atomic.rmw16.cmpxchg_u")
O(I64__atomic__rmw8__cmpxchg_u, 0xFE4C, "i64.atomic.rmw8.cmpxchg_u")
O(I64__atomic__rmw16__cmpxchg_u, 0xFE4D, "i64.atomic.rmw16.cmpxchg_u")
O(I64__atomic__rmw32__cmpxchg_u, 0xFE4E, "i64.atomic.rmw32.cmpxchg_u")

#undef O
#endif // UseOpCode

// enum_configure.h

#ifdef UseProposal
#define P Line
P(ImportExportMutGlobals, "Import/Export of mutable globals")
P(NonTrapFloatToIntConversions, "Non-trapping float-to-int conversions")
P(SignExtensionOperators, "Sign-extension operators")
P(MultiValue, "Multi-value returns")
P(BulkMemoryOperations, "Bulk memory operations")
P(ReferenceTypes, "Reference types")
P(SIMD, "Fixed-width SIMD")
P(TailCall, "Tail call")
P(MultiMemories, "Multiple memories")
P(Annotations, "Custom Annotation Syntax in the Text Format")
P(Memory64, "Memory64")
P(ExceptionHandling, "Exception handling")
P(ExtendedConst, "Extended const")
P(Threads, "Threads")
P(FunctionReferences, "Typed Function References")
#undef P
#endif // UseProposal

#ifdef UseHostRegistration
#define H Line
H(Wasi)
H(WasmEdge_Process)
H(WasiNN)
H(WasiCrypto_Common)
H(WasiCrypto_AsymmetricCommon)
H(WasiCrypto_Kx)
H(WasiCrypto_Signatures)
H(WasiCrypto_Symmetric)
#undef H
#endif // UseHostRegistration

// enum_errcode.h

#ifdef UseErrCategory
#define C Line

C(WASM, 0x00)
C(UserLevelError, 0x01)

#undef C
#endif // UseErrCategory

#ifdef UseErrCode
#define E Line

E(Success, 0x00, "success")
// Exit and return success.
E(Terminated, 0x01, "terminated")
// Generic runtime error.
E(RuntimeError, 0x02, "generic runtime error")
// Exceeded cost limit (out of gas).
E(CostLimitExceeded, 0x03, "cost limit exceeded")
// Wrong VM's workflow
E(WrongVMWorkflow, 0x04, "wrong VM workflow")
// Wasm function not found
E(FuncNotFound, 0x05, "wasm function not found")
// AOT runtime is disabled
E(AOTDisabled, 0x06, "AOT runtime is disabled in this build")
// Execution interrupted
E(Interrupted, 0x07, "execution interrupted")
// Not validated module
E(NotValidated, 0x08, "wasm module hasn't passed validation yet")
// User defined error
E(UserDefError, 0x09, "user defined error code")

// Load phase
// @{
// File not found
E(IllegalPath, 0x20, "invalid path")
// Error when reading
E(ReadError, 0x21, "read error")
// Reach end of file when reading
E(UnexpectedEnd, 0x22, "unexpected end")
// Not detected magic header
E(MalformedMagic, 0x23, "magic header not detected")
// Unsupported version
E(MalformedVersion, 0x24, "unknown binary version")
// Malformed section ID
E(MalformedSection, 0x25, "malformed section id")
// Section size mismatched
E(SectionSizeMismatch, 0x26, "section size mismatch")
// Length out of bounds
E(LengthOutOfBounds, 0x27, "length out of bounds")
// Junk sections
E(JunkSection, 0x28, "unexpected content after last section")
// Incompatible function and code section
E(IncompatibleFuncCode, 0x29,
  "function and code section have inconsistent lengths")
// Incompatible data and datacount section
E(IncompatibleDataCount, 0x2A,
  "data count and data section have inconsistent lengths")
// Datacount section required
E(DataCountRequired, 0x2B, "data count section required")
// Malformed import kind
E(MalformedImportKind, 0x2C, "malformed import kind")
// Malformed export kind
E(MalformedExportKind, 0x2D, "malformed export kind")
// Not loaded an expected zero byte
E(ExpectedZeroByte, 0x2E, "zero byte expected")
// Malformed mutability
E(InvalidMut, 0x2F, "malformed mutability")
// Local size too large
E(TooManyLocals, 0x30, "too many locals")
// Malformed value type
E(MalformedValType, 0x31, "malformed value type")
// Malformed element type (Bulk-mem proposal)
E(MalformedElemType, 0x32, "malformed element type")
// Malformed reference type (Ref-types proposal)
E(MalformedRefType, 0x33, "malformed reference type")
// Invalid utf-8 encoding
E(MalformedUTF8, 0x34, "malformed UTF-8 encoding")
// Invalid too large integer
E(IntegerTooLarge, 0x35, "integer too large")
// Invalid presentation too long integer
E(IntegerTooLong, 0x36, "integer representation too long")
// Illegal OpCode
E(IllegalOpCode, 0x37, "illegal opcode")
// END OpCode expected
E(ENDCodeExpected, 0x38, "END opcode expected")
// Parsing error
E(IllegalGrammar, 0x39, "invalid wasm grammar")
// Shared memory must have max
E(SharedMemoryNoMax, 0x3A, "shared memory must have maximum")
<<<<<<< HEAD
// Malformed table (Ref-types proposal)
E(MalformedTable, 0x3B, "malformed table")
=======
// Intrinsics table not found
E(IntrinsicsTableNotFound, 0x3B, "intrinsics table not found")
>>>>>>> be265acf
// @}

// Validation phase
// @{
// Alignment > natural
E(InvalidAlignment, 0x40, "alignment must not be larger than natural")
// Got unexpected type when checking
E(TypeCheckFailed, 0x41, "type mismatch")
// Branch to unknown label index
E(InvalidLabelIdx, 0x42, "unknown label")
// Access unknown local index
E(InvalidLocalIdx, 0x43, "unknown local")
// Type index not defined
E(InvalidFuncTypeIdx, 0x44, "unknown type")
// Function index not defined
E(InvalidFuncIdx, 0x45, "unknown function")
// Table index not defined
E(InvalidTableIdx, 0x46, "unknown table")
// Memory index not defined
E(InvalidMemoryIdx, 0x47, "unknown memory")
// Global index not defined
E(InvalidGlobalIdx, 0x48, "unknown global")
// Element segment index not defined
E(InvalidElemIdx, 0x49, "unknown elem segment")
// Data segment index not defined
E(InvalidDataIdx, 0x4A, "unknown data segment")
// Undeclared reference
E(InvalidRefIdx, 0x4B, "undeclared function reference")
// Should be constant expression
E(ConstExprRequired, 0x4C, "constant expression required")
// Export name conflicted
E(DupExportName, 0x4D, "duplicate export name")
// Tried to store to const global value
E(ImmutableGlobal, 0x4E, "global is immutable")
// Invalid result arity in select t* instruction
E(InvalidResultArity, 0x4F, "invalid result arity")
// #Tables > 1 (without Ref-types proposal)
E(MultiTables, 0x50, "multiple tables")
// #Memories > 1
E(MultiMemories, 0x51, "multiple memories")
// Invalid Limit grammar
E(InvalidLimit, 0x52, "size minimum must not be greater than maximum")
// Memory pages > 65536
E(InvalidMemPages, 0x53, "memory size must be at most 65536 pages (4GiB)")
// Invalid start function signature
E(InvalidStartFunc, 0x54, "start function")
// Invalid lane index
E(InvalidLaneIdx, 0x55, "invalid lane index")
// @}

// Instantiation phase
// @{
// Module name conflicted when importing.
E(ModuleNameConflict, 0x60, "module name conflict")
// Import matching failed
E(IncompatibleImportType, 0x61, "incompatible import type")
// Unknown import instances
E(UnknownImport, 0x62, "unknown import")
// Init failed when instantiating data segment
E(DataSegDoesNotFit, 0x63, "data segment does not fit")
// Init failed when instantiating element segment
E(ElemSegDoesNotFit, 0x64, "elements segment does not fit")
// @}

// Execution phase
// @{
// Wrong access of instances addresses
E(WrongInstanceAddress, 0x80, "wrong instance address")
// Wrong access of instances indices
E(WrongInstanceIndex, 0x81, "wrong instance index")
// Instruction type not match
E(InstrTypeMismatch, 0x82, "instruction type mismatch")
// Function signature not match when invoking
E(FuncSigMismatch, 0x83, "function signature mismatch")
// Divide by zero
E(DivideByZero, 0x84, "integer divide by zero")
// Integer overflow
E(IntegerOverflow, 0x85, "integer overflow")
// Cannot do convert to integer
E(InvalidConvToInt, 0x86, "invalid conversion to integer")
// Out of bounds table access
E(TableOutOfBounds, 0x87, "out of bounds table access")
// Out of bounds memory access
E(MemoryOutOfBounds, 0x88, "out of bounds memory access")
// Meet an unreachable instruction
E(Unreachable, 0x89, "unreachable")
// Uninitialized element in table instance
E(UninitializedElement, 0x8A, "uninitialized element")
// Access undefined element in table instances
E(UndefinedElement, 0x8B, "undefined element")
// Func type mismatch in call_indirect
E(IndirectCallTypeMismatch, 0x8C, "indirect call type mismatch")
// Host function execution failed
E(HostFuncError, 0x8D, "host function failed")
// Reference type not match
E(RefTypeMismatch, 0x8E, "reference type mismatch")
// Unaligned atomic memory access
E(UnalignedAtomicAccess, 0x8F, "unaligned atomic")
// wait32/wait64 on unshared memory
E(ExpectSharedMemory, 0x90, "expected shared memory")
// @}

#undef E
#endif // UseErrCode

#ifdef UseWasmPhase
#define P Line

P(WasmEdge, 0x00, "wasmedge runtime")
P(Loading, 0x01, "loading")
P(Validation, 0x02, "validation")
P(Instantiation, 0x03, "instantiation")
P(Execution, 0x04, "execution")
P(UserDefined, 0x05, "user defined")

#undef P
#endif // UseWasmPhase

// enum_errinfo.hpp

#ifdef UsePtrType
#define P Line

P(Index, "index")     // Index of instances
P(Address, "address") // Absolute address

#undef P
#endif // UsePtrType

#ifdef UseMismatchCategory
#define M Line

M(Alignment, "memory alignment") // Alignment in memory instructions
M(ValueType, "value type")       // Value type
M(ValueTypes, "value types")     // Value type list
M(Mutation, "mutation")          // Const or Var
M(ExternalType, "external type") // External typing
M(FunctionType, "function type") // Function type
M(Table, "table")                // Table instance
M(Memory, "memory")              // Memory instance
M(Global, "global")              // Global instance
M(Version, "version")            // Versions

#undef M
#endif // UseMismatchCategory

#ifdef UseIndexCategory
#define I Line

I(Label, "label")
I(Local, "local")
I(FunctionType, "function type")
I(Function, "function")
I(Table, "table")
I(Memory, "memory")
I(Global, "global")
I(Element, "element")
I(Data, "data")
I(Lane, "lane")

#undef I
#endif // UseIndexCategory

// enum_types.h

// The raw ValType definition is deprecated. If you want to support more
// ValType, add to the new definition of NumType or RefType.
#ifdef UseValType
#define V Line

V(I32, 0x7F, "i32")
V(I64, 0x7E, "i64")
V(F32, 0x7D, "f32")
V(F64, 0x7C, "f64")
V(V128, 0x7B, "v128")
V(FuncRef, 0x70, "funcref")
V(ExternRef, 0x6F, "externref")

#undef V
#endif // UseValType

#ifdef UseNumType
#define N Line

N(I32, 0x7F)
N(I64, 0x7E)
N(F32, 0x7D)
N(F64, 0x7C)
N(V128, 0x7B)

#undef N
#endif // UseNumType

#ifdef UseHeapTypeCode
#define H Line

H(Extern, 0x6F)
H(Func, 0x70)
// This stands for type defined in wasm module. The value `0xFF` is an arbitary
// value.
H(Defined, 0xFF)

#undef V
#endif // UseHeapTypeCode

#ifdef UseRefTypeCode
#define R Line

R(Ref, 0x6B)
R(RefNull, 0x6C)

#undef R
#endif // UseRefTypeCode

// The raw RefType definition is deprecated. If you want to support more
// RefType, add to HeapType and RefTypeCode.
#ifdef UseRefType
#define R Line

R(FuncRef, 0x70)
R(ExternRef, 0x6F)

#undef R
#endif // UseRefType

#ifdef UseValMut
#define M Line

M(Const, 0x00, "const")
M(Var, 0x01, "var")

#undef M
#endif // UseValMut

#ifdef UseExternalType
#define E Line

E(Function, 0x00U, "function")
E(Table, 0x01U, "table")
E(Memory, 0x02U, "memory")
E(Global, 0x03U, "global")

#undef E
#endif // UseExternalType

// vim: ft=cpp<|MERGE_RESOLUTION|>--- conflicted
+++ resolved
@@ -747,13 +747,10 @@
 E(IllegalGrammar, 0x39, "invalid wasm grammar")
 // Shared memory must have max
 E(SharedMemoryNoMax, 0x3A, "shared memory must have maximum")
-<<<<<<< HEAD
-// Malformed table (Ref-types proposal)
-E(MalformedTable, 0x3B, "malformed table")
-=======
 // Intrinsics table not found
 E(IntrinsicsTableNotFound, 0x3B, "intrinsics table not found")
->>>>>>> be265acf
+// Malformed table (Ref-types proposal)
+E(MalformedTable, 0x3C, "malformed table")
 // @}
 
 // Validation phase
