// SPDX-License-Identifier: Apache-2.0
// SPDX-FileCopyrightText: 2019-2022 Second State INC

//===-- wasmedge/common/enum_types.hpp - WASM types C++ enumerations ------===//
//
// Part of the WasmEdge Project.
//
//===----------------------------------------------------------------------===//
///
/// \file
/// This file contains the definitions of WASM types related C++ enumerations.
///
//===----------------------------------------------------------------------===//

#pragma once

#include "dense_enum_map.h"
#include "enum_types.h"
#include "errcode.h"
#include "spare_enum_map.h"

#include <cstdint>
#include <string_view>

namespace WasmEdge {

/// WASM Value type C++ enumeration class.
enum class ValType : uint8_t {
#define UseValType
#define Line(NAME, VALUE, STRING) NAME = VALUE,
#include "enum.inc"
#undef Line
#undef UseValType
};

static inline constexpr const auto ValTypeStr = []() constexpr {
  using namespace std::literals::string_view_literals;
  std::pair<ValType, std::string_view> Array[] = {
#define UseValType
#define Line(NAME, VALUE, STRING) {ValType::NAME, STRING},
#include "enum.inc"
#undef Line
#undef UseValType
  };
  return SpareEnumMap(Array);
}();

/// WASM Number type C++ enumeration class.
enum class NumType : uint8_t {
#define UseNumType
#define Line(NAME, VALUE) NAME = VALUE,
#include "enum.inc"
#undef Line
#undef UseNumType
};

/// WASM Reference type C++ enumeration class.
enum class RefType : uint8_t {
#define UseRefType
#define Line(NAME, VALUE) NAME = VALUE,
#include "enum.inc"
#undef Line
#undef UseRefType
};

enum class HeapTypeCode : uint8_t {
#define UseHeapTypeCode
#define Line(NAME, VALUE) NAME = VALUE,
#include "enum.inc"
#undef Line
#undef UseHeapTypeCode
};

enum class ValTypeCode : uint8_t {
#define UseNumType
#define Line(NAME, VALUE) NAME = VALUE,
#include "enum.inc"
#undef Line
#undef UseNumType

#define UseRefTypeCode
#define Line(NAME, VALUE) NAME = VALUE,
#include "enum.inc"
#undef Line
#undef UseRefTypeCode
};

static inline constexpr const auto ValTypeCodeStr = []() constexpr {
  using namespace std::literals::string_view_literals;
  std::pair<ValTypeCode, std::string_view> Array[] = {
#define UseNumType
#define Line(NAME, VALUE) {ValTypeCode::NAME, #NAME},
#include "enum.inc"
#undef Line
#undef UseNumType

#define UseRefTypeCode
#define Line(NAME, VALUE) {ValTypeCode::NAME, #NAME},
#include "enum.inc"
#undef Line
#undef UseRefTypeCode
  };
  return SpareEnumMap(Array);
<<<<<<< HEAD
}
();
=======
}();
>>>>>>> 7bdf03d0

enum RefTypeCode : uint8_t {
#define UseRefTypeCode
#define Line(NAME, VALUE) NAME = VALUE,
#include "enum.inc"
#undef Line
#undef UseRefTypeCode
};

class HeapType {
public:
  HeapType() = default;
  HeapType(HeapTypeCode HTypeCode) : HTypeCode(HTypeCode), DefinedTypeIdx(0) {
    assuming(HTypeCode != HeapTypeCode::Defined);
  }
  HeapType(uint32_t TypeIdx)
      : HTypeCode(HeapTypeCode::Defined), DefinedTypeIdx(TypeIdx) {}

  HeapType(WasmEdge_HeapType HType)
      : HTypeCode(static_cast<HeapTypeCode>(HType.HeapTypeCode)),
        DefinedTypeIdx(HType.DefinedTypeIdx) {
    switch (HType.HeapTypeCode) {
    case (uint8_t)HeapTypeCode::Func:
    case (uint8_t)HeapTypeCode::Extern:
    case (uint8_t)HeapTypeCode::Defined:
      break;
    default:
      assumingUnreachable();
    }
  }

  WasmEdge_HeapType asCStruct() const {
    return WasmEdge_HeapType{
        .HeapTypeCode = static_cast<WasmEdge_HeapTypeCode>(HTypeCode),
        .DefinedTypeIdx = DefinedTypeIdx,
    };
  }

  HeapTypeCode getHTypeCode() const { return HTypeCode; }

  uint32_t getDefinedTypeIdx() const { return DefinedTypeIdx; }

private:
  HeapTypeCode HTypeCode;
  uint32_t DefinedTypeIdx;
};

class FullRefType {
public:
  FullRefType() = default;
  FullRefType(const RefType RType)
      : TypeCode(RefTypeCode::RefNull),
        HType(static_cast<HeapTypeCode>(RType)) {}
  FullRefType(const HeapTypeCode HTypeCode)
      : TypeCode(RefTypeCode::RefNull), HType(HTypeCode) {
    assuming(HTypeCode != HeapTypeCode::Defined);
  }
  FullRefType(const RefTypeCode TypeCode, const HeapTypeCode HTypeCode)
      : TypeCode(TypeCode), HType(HTypeCode) {
    assuming(HTypeCode != HeapTypeCode::Defined);
  }
  FullRefType(const RefTypeCode TypeCode, const uint32_t TypeIdx)
      : TypeCode(TypeCode), HType(TypeIdx) {}
  FullRefType(const RefTypeCode TypeCode, const HeapType HType)
      : TypeCode(TypeCode), HType(HType) {}
  RefTypeCode getTypeCode() const { return TypeCode; }
  HeapType getHeapType() const { return HType; }

  friend bool operator==(const FullRefType &LHS,
                         const FullRefType &RHS) noexcept {
    if (LHS.TypeCode != RHS.TypeCode) {
      return false;
    }
    if (LHS.HType.getHTypeCode() != RHS.HType.getHTypeCode()) {
      return false;
    }
    if (LHS.HType.getHTypeCode() == HeapTypeCode::Defined) {
      return LHS.HType.getDefinedTypeIdx() == RHS.HType.getDefinedTypeIdx();
    } else {
      return true;
    }
  }
  friend bool operator!=(const FullRefType &LHS,
                         const FullRefType &RHS) noexcept {
    return !(LHS.TypeCode == RHS.TypeCode);
  }

private:
  RefTypeCode TypeCode;
  HeapType HType;
};

class FullValType {
public:
  FullValType() = default;
  FullValType(const ValType VType) {
    switch (VType) {
    case ValType::I32:
    case ValType::I64:
    case ValType::F32:
    case ValType::F64:
    case ValType::V128: {
      *this = FullValType(static_cast<NumType>(VType));
      break;
    }
    case ValType::ExternRef:
    case ValType::FuncRef: {
      *this = FullValType(static_cast<RefType>(VType));
      break;
    }
    }
  }
  FullValType(const NumType NType)
      : TypeCode(static_cast<ValTypeCode>(NType)), Ext({}) {}
  FullValType(const WasmEdge_FullValType VType)
      : TypeCode(static_cast<ValTypeCode>(VType.TypeCode)), Ext({}) {
    if (isRefType()) {
      Ext.HType = VType.Ext.HeapType;
    }
  }
  FullValType(const FullRefType RType)
      : TypeCode(static_cast<ValTypeCode>(RType.getTypeCode())),
        Ext({.HType = RType.getHeapType()}) {}
  ValTypeCode getTypeCode() const { return TypeCode; }
  bool isNumType() const {
    switch (TypeCode) {
    case ValTypeCode::I32:
    case ValTypeCode::I64:
    case ValTypeCode::F32:
    case ValTypeCode::F64:
    case ValTypeCode::V128:
      return true;
    default:
      return false;
    }
  }
  bool isRefType() const {
    switch (TypeCode) {
    case ValTypeCode::Ref:
    case ValTypeCode::RefNull:
      return true;
    default:
      return false;
    }
  }
  WasmEdge_FullValType asCStruct() const {
    if (isNumType()) {
      return WasmEdge_FullValType{
          .TypeCode = static_cast<WasmEdge_ValTypeCode>(TypeCode),
          .Ext = {},
      };
    } else {
      return WasmEdge_FullValType{
          .TypeCode = static_cast<WasmEdge_ValTypeCode>(TypeCode),
          .Ext = {.HeapType = Ext.HType.asCStruct()}};
    }
  }

  FullRefType asRefType() const {
    assuming(isRefType());
    return FullRefType(static_cast<RefTypeCode>(TypeCode), Ext.HType);
  }

  friend bool operator==(const FullValType &LHS,
                         const FullValType &RHS) noexcept {
    if (LHS.TypeCode != RHS.TypeCode) {
      return false;
    }

    if (LHS.isNumType()) {
      return true;
    }

    return LHS.asRefType() == RHS.asRefType();
  }
  friend bool operator!=(const FullValType &LHS,
                         const FullValType &RHS) noexcept {
    return !(LHS.TypeCode == RHS.TypeCode);
  }

private:
  ValTypeCode TypeCode;
  union ValTypeExt {
    HeapType HType;
  } Ext;
};

/// WASM Mutability C++ enumeration class.
enum class ValMut : uint8_t {
#define UseValMut
#define Line(NAME, VALUE, STRING) NAME = VALUE,
#include "enum.inc"
#undef Line
#undef UseValMut
};

static inline constexpr auto ValMutStr = []() constexpr {
  using namespace std::literals::string_view_literals;
  std::pair<ValMut, std::string_view> Array[] = {
#define UseValMut
#define Line(NAME, VALUE, STRING) {ValMut::NAME, STRING},
#include "enum.inc"
#undef Line
#undef UseValMut
  };
  return DenseEnumMap(Array);
}();

/// WASM External type C++ enumeration class.
enum class ExternalType : uint8_t {
#define UseExternalType
#define Line(NAME, VALUE, STRING) NAME = VALUE,
#include "enum.inc"
#undef Line
#undef UseExternalType
};

static inline constexpr auto ExternalTypeStr = []() constexpr {
  using namespace std::literals::string_view_literals;
  std::pair<ExternalType, std::string_view> Array[] = {
#define UseExternalType
#define Line(NAME, VALUE, STRING) {ExternalType::NAME, STRING},
#include "enum.inc"
#undef Line
#undef UseExternalType
  };
  return DenseEnumMap(Array);
}();

} // namespace WasmEdge<|MERGE_RESOLUTION|>--- conflicted
+++ resolved
@@ -101,12 +101,7 @@
 #undef UseRefTypeCode
   };
   return SpareEnumMap(Array);
-<<<<<<< HEAD
-}
-();
-=======
 }();
->>>>>>> 7bdf03d0
 
 enum RefTypeCode : uint8_t {
 #define UseRefTypeCode
