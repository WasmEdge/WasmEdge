// SPDX-License-Identifier: Apache-2.0
#pragma once

#include "host/wasi/wasibase.h"

namespace WasmEdge {
namespace Host {

class WasiArgsGet : public Wasi<WasiArgsGet> {
public:
  WasiArgsGet(WASI::Environ &HostEnv) : Wasi(HostEnv) {}

  Expect<uint32_t> body(Runtime::Instance::MemoryInstance *MemInst,
                        uint32_t ArgvPtr, uint32_t ArgvBufPtr);
};

class WasiArgsSizesGet : public Wasi<WasiArgsSizesGet> {
public:
  WasiArgsSizesGet(WASI::Environ &HostEnv) : Wasi(HostEnv) {}

  Expect<uint32_t> body(Runtime::Instance::MemoryInstance *MemInst,
                        uint32_t /* Out */ ArgcPtr,
                        uint32_t /* Out */ ArgvBufSizePtr);
};

class WasiEnvironGet : public Wasi<WasiEnvironGet> {
public:
  WasiEnvironGet(WASI::Environ &HostEnv) : Wasi(HostEnv) {}

  Expect<uint32_t> body(Runtime::Instance::MemoryInstance *MemInst,
                        uint32_t EnvPtr, uint32_t EnvBufPtr);
};

class WasiEnvironSizesGet : public Wasi<WasiEnvironSizesGet> {
public:
  WasiEnvironSizesGet(WASI::Environ &HostEnv) : Wasi(HostEnv) {}

  Expect<uint32_t> body(Runtime::Instance::MemoryInstance *MemInst,
                        uint32_t /* Out */ EnvCntPtr,
                        uint32_t /* Out */ EnvBufSizePtr);
};

class WasiClockResGet : public Wasi<WasiClockResGet> {
public:
  WasiClockResGet(WASI::Environ &HostEnv) : Wasi(HostEnv) {}

  Expect<uint32_t> body(Runtime::Instance::MemoryInstance *MemInst,
                        uint32_t ClockId, uint32_t /* Out */ ResolutionPtr);
};

class WasiClockTimeGet : public Wasi<WasiClockTimeGet> {
public:
  WasiClockTimeGet(WASI::Environ &HostEnv) : Wasi(HostEnv) {}

  Expect<uint32_t> body(Runtime::Instance::MemoryInstance *MemInst,
                        uint32_t ClockId, uint64_t Precision,
                        uint32_t /* Out */ TimePtr);
};

class WasiFdAdvise : public Wasi<WasiFdAdvise> {
public:
  WasiFdAdvise(WASI::Environ &HostEnv) : Wasi(HostEnv) {}

  Expect<uint32_t> body(Runtime::Instance::MemoryInstance *MemInst, int32_t Fd,
                        uint64_t Offset, uint64_t Len, uint32_t Advice);
};

class WasiFdAllocate : public Wasi<WasiFdAllocate> {
public:
  WasiFdAllocate(WASI::Environ &HostEnv) : Wasi(HostEnv) {}

  Expect<uint32_t> body(Runtime::Instance::MemoryInstance *MemInst, int32_t Fd,
                        uint64_t Offset, uint64_t Len);
};

class WasiFdClose : public Wasi<WasiFdClose> {
public:
  WasiFdClose(WASI::Environ &HostEnv) : Wasi(HostEnv) {}

  Expect<uint32_t> body(Runtime::Instance::MemoryInstance *MemInst, int32_t Fd);
};

class WasiFdDatasync : public Wasi<WasiFdDatasync> {
public:
  WasiFdDatasync(WASI::Environ &HostEnv) : Wasi(HostEnv) {}

  Expect<uint32_t> body(Runtime::Instance::MemoryInstance *MemInst, int32_t Fd);
};

class WasiFdFdstatGet : public Wasi<WasiFdFdstatGet> {
public:
  WasiFdFdstatGet(WASI::Environ &HostEnv) : Wasi(HostEnv) {}

  Expect<uint32_t> body(Runtime::Instance::MemoryInstance *MemInst, int32_t Fd,
                        uint32_t /* Out */ FdStatPtr);
};

class WasiFdFdstatSetFlags : public Wasi<WasiFdFdstatSetFlags> {
public:
  WasiFdFdstatSetFlags(WASI::Environ &HostEnv) : Wasi(HostEnv) {}

  Expect<uint32_t> body(Runtime::Instance::MemoryInstance *MemInst, int32_t Fd,
                        uint32_t FsFlags);
};

class WasiFdFdstatSetRights : public Wasi<WasiFdFdstatSetRights> {
public:
  WasiFdFdstatSetRights(WASI::Environ &HostEnv) : Wasi(HostEnv) {}

  Expect<uint32_t> body(Runtime::Instance::MemoryInstance *MemInst, int32_t Fd,
                        uint64_t FsRightsBase, uint64_t FsRightsInheriting);
};

class WasiFdFilestatGet : public Wasi<WasiFdFilestatGet> {
public:
  WasiFdFilestatGet(WASI::Environ &HostEnv) : Wasi(HostEnv) {}

  Expect<uint32_t> body(Runtime::Instance::MemoryInstance *MemInst, int32_t Fd,
                        uint32_t /* Out */ FilestatPtr);
};

class WasiFdFilestatSetSize : public Wasi<WasiFdFilestatSetSize> {
public:
  WasiFdFilestatSetSize(WASI::Environ &HostEnv) : Wasi(HostEnv) {}

  Expect<uint32_t> body(Runtime::Instance::MemoryInstance *MemInst, int32_t Fd,
                        uint64_t Size);
};

class WasiFdFilestatSetTimes : public Wasi<WasiFdFilestatSetTimes> {
public:
  WasiFdFilestatSetTimes(WASI::Environ &HostEnv) : Wasi(HostEnv) {}

  Expect<uint32_t> body(Runtime::Instance::MemoryInstance *MemInst, int32_t Fd,
                        uint64_t ATim, uint64_t MTim, uint32_t FstFlags);
};

class WasiFdPread : public Wasi<WasiFdPread> {
public:
  WasiFdPread(WASI::Environ &HostEnv) : Wasi(HostEnv) {}

  Expect<uint32_t> body(Runtime::Instance::MemoryInstance *MemInst, int32_t Fd,
                        uint32_t IOVsPtr, uint32_t IOVsLen, uint64_t Offset,
                        uint32_t /* Out */ NReadPtr);
};

class WasiFdPrestatGet : public Wasi<WasiFdPrestatGet> {
public:
  WasiFdPrestatGet(WASI::Environ &HostEnv) : Wasi(HostEnv) {}

  Expect<uint32_t> body(Runtime::Instance::MemoryInstance *MemInst, int32_t Fd,
                        uint32_t /* Out */ PreStatPtr);
};

class WasiFdPrestatDirName : public Wasi<WasiFdPrestatDirName> {
public:
  WasiFdPrestatDirName(WASI::Environ &HostEnv) : Wasi(HostEnv) {}

  Expect<uint32_t> body(Runtime::Instance::MemoryInstance *MemInst, int32_t Fd,
                        uint32_t PathBufPtr, uint32_t PathLen);
};

class WasiFdPwrite : public Wasi<WasiFdPwrite> {
public:
  WasiFdPwrite(WASI::Environ &HostEnv) : Wasi(HostEnv) {}

  Expect<uint32_t> body(Runtime::Instance::MemoryInstance *MemInst, int32_t Fd,
                        uint32_t IOVSPtr, uint32_t IOVSLen, uint64_t Offset,
                        uint32_t /* Out */ NWrittenPtr);
};

class WasiFdRead : public Wasi<WasiFdRead> {
public:
  WasiFdRead(WASI::Environ &HostEnv) : Wasi(HostEnv) {}

  Expect<uint32_t> body(Runtime::Instance::MemoryInstance *MemInst, int32_t Fd,
                        uint32_t IOVSPtr, uint32_t IOVSLen,
                        uint32_t /* Out */ NReadPtr);
};

class WasiFdReadDir : public Wasi<WasiFdReadDir> {
public:
  WasiFdReadDir(WASI::Environ &HostEnv) : Wasi(HostEnv) {}

  Expect<uint32_t> body(Runtime::Instance::MemoryInstance *MemInst, int32_t Fd,
                        uint32_t BufPtr, uint32_t BufLen, uint64_t Cookie,
                        uint32_t /* Out */ NReadPtr);
};

class WasiFdRenumber : public Wasi<WasiFdRenumber> {
public:
  WasiFdRenumber(WASI::Environ &HostEnv) : Wasi(HostEnv) {}

  Expect<uint32_t> body(Runtime::Instance::MemoryInstance *MemInst, int32_t Fd,
                        int32_t ToFd);
};

class WasiFdSeek : public Wasi<WasiFdSeek> {
public:
  WasiFdSeek(WASI::Environ &HostEnv) : Wasi(HostEnv) {}

  Expect<int32_t> body(Runtime::Instance::MemoryInstance *MemInst, int32_t Fd,
                       int64_t Offset, uint32_t Whence,
                       uint32_t /* Out */ NewOffsetPtr);
};

class WasiFdSync : public Wasi<WasiFdSync> {
public:
  WasiFdSync(WASI::Environ &HostEnv) : Wasi(HostEnv) {}

  Expect<uint32_t> body(Runtime::Instance::MemoryInstance *MemInst, int32_t Fd);
};

class WasiFdTell : public Wasi<WasiFdTell> {
public:
  WasiFdTell(WASI::Environ &HostEnv) : Wasi(HostEnv) {}

  Expect<uint32_t> body(Runtime::Instance::MemoryInstance *MemInst, int32_t Fd,
                        uint32_t /* Out */ OffsetPtr);
};

class WasiFdWrite : public Wasi<WasiFdWrite> {
public:
  WasiFdWrite(WASI::Environ &HostEnv) : Wasi(HostEnv) {}

  Expect<uint32_t> body(Runtime::Instance::MemoryInstance *MemInst, int32_t Fd,
                        uint32_t IOVSPtr, uint32_t IOVSLen,
                        uint32_t /* Out */ NWrittenPtr);
};

class WasiPathCreateDirectory : public Wasi<WasiPathCreateDirectory> {
public:
  WasiPathCreateDirectory(WASI::Environ &HostEnv) : Wasi(HostEnv) {}

  Expect<uint32_t> body(Runtime::Instance::MemoryInstance *MemInst, int32_t Fd,
                        uint32_t PathPtr, uint32_t PathLen);
};

class WasiPathFilestatGet : public Wasi<WasiPathFilestatGet> {
public:
  WasiPathFilestatGet(WASI::Environ &HostEnv) : Wasi(HostEnv) {}

  Expect<uint32_t> body(Runtime::Instance::MemoryInstance *MemInst, int32_t Fd,
                        uint32_t Flags, uint32_t PathPtr, uint32_t PathLen,
                        uint32_t /* Out */ FilestatPtr);
};

class WasiPathFilestatSetTimes : public Wasi<WasiPathFilestatSetTimes> {
public:
  WasiPathFilestatSetTimes(WASI::Environ &HostEnv) : Wasi(HostEnv) {}

  Expect<uint32_t> body(Runtime::Instance::MemoryInstance *MemInst, int32_t Fd,
                        uint32_t Flags, uint32_t PathPtr, uint32_t PathLen,
                        uint64_t ATim, uint64_t MTim, uint32_t FstFlags);
};

class WasiPathLink : public Wasi<WasiPathLink> {
public:
  WasiPathLink(WASI::Environ &HostEnv) : Wasi(HostEnv) {}

  Expect<uint32_t> body(Runtime::Instance::MemoryInstance *MemInst,
                        int32_t OldFd, uint32_t OldFlags, uint32_t OldPathPtr,
                        uint32_t OldPathLen, int32_t NewFd, uint32_t NewPathPtr,
                        uint32_t NewPathLen);
};

class WasiPathOpen : public Wasi<WasiPathOpen> {
public:
  WasiPathOpen(WASI::Environ &HostEnv) : Wasi(HostEnv) {}

  Expect<uint32_t> body(Runtime::Instance::MemoryInstance *MemInst,
                        int32_t DirFd, uint32_t DirFlags, uint32_t PathPtr,
                        uint32_t PathLen, uint32_t OFlags,
                        uint64_t FsRightsBase, uint64_t FsRightsInheriting,
                        uint32_t FsFlags, uint32_t /* Out */ FdPtr);
};

class WasiPathReadLink : public Wasi<WasiPathReadLink> {
public:
  WasiPathReadLink(WASI::Environ &HostEnv) : Wasi(HostEnv) {}

  Expect<uint32_t> body(Runtime::Instance::MemoryInstance *MemInst, int32_t Fd,
                        uint32_t PathPtr, uint32_t PathLen, uint32_t BufPtr,
                        uint32_t BufLen, uint32_t /* Out */ NReadPtr);
};

class WasiPathRemoveDirectory : public Wasi<WasiPathRemoveDirectory> {
public:
  WasiPathRemoveDirectory(WASI::Environ &HostEnv) : Wasi(HostEnv) {}

  Expect<uint32_t> body(Runtime::Instance::MemoryInstance *MemInst, int32_t Fd,
                        uint32_t PathPtr, uint32_t PathLen);
};

class WasiPathRename : public Wasi<WasiPathRename> {
public:
  WasiPathRename(WASI::Environ &HostEnv) : Wasi(HostEnv) {}

  Expect<uint32_t> body(Runtime::Instance::MemoryInstance *MemInst, int32_t Fd,
                        uint32_t OldPathPtr, uint32_t OldPathLen, int32_t NewFd,
                        uint32_t NewPathPtr, uint32_t NewPathLen);
};

class WasiPathSymlink : public Wasi<WasiPathSymlink> {
public:
  WasiPathSymlink(WASI::Environ &HostEnv) : Wasi(HostEnv) {}

  Expect<uint32_t> body(Runtime::Instance::MemoryInstance *MemInst,
                        uint32_t OldPathPtr, uint32_t OldPathLen, int32_t Fd,
                        uint32_t NewPathPtr, uint32_t NewPathLen);
};

class WasiPathUnlinkFile : public Wasi<WasiPathUnlinkFile> {
public:
  WasiPathUnlinkFile(WASI::Environ &HostEnv) : Wasi(HostEnv) {}

  Expect<uint32_t> body(Runtime::Instance::MemoryInstance *MemInst, int32_t Fd,
                        uint32_t PathPtr, uint32_t PathLen);
};

class WasiPollOneoff : public Wasi<WasiPollOneoff> {
public:
  WasiPollOneoff(WASI::Environ &HostEnv) : Wasi(HostEnv) {}

  Expect<uint32_t> body(Runtime::Instance::MemoryInstance *MemInst,
                        uint32_t InPtr, uint32_t OutPtr,
                        uint32_t NSubscriptions, uint32_t /* Out */ NEventsPtr);
};

class WasiProcExit : public Wasi<WasiProcExit> {
public:
  WasiProcExit(WASI::Environ &HostEnv) : Wasi(HostEnv) {}

  Expect<void> body(Runtime::Instance::MemoryInstance *MemInst,
                    uint32_t Status);
};

class WasiProcRaise : public Wasi<WasiProcRaise> {
public:
  WasiProcRaise(WASI::Environ &HostEnv) : Wasi(HostEnv) {}

  Expect<uint32_t> body(Runtime::Instance::MemoryInstance *MemInst,
                        uint32_t Signal);
};

class WasiSchedYield : public Wasi<WasiSchedYield> {
public:
  WasiSchedYield(WASI::Environ &HostEnv) : Wasi(HostEnv) {}

  Expect<uint32_t> body(Runtime::Instance::MemoryInstance *MemInst);
};

class WasiRandomGet : public Wasi<WasiRandomGet> {
public:
  WasiRandomGet(WASI::Environ &HostEnv) : Wasi(HostEnv) {}

  Expect<uint32_t> body(Runtime::Instance::MemoryInstance *MemInst,
                        uint32_t BufPtr, uint32_t BufLen);
};

class WasiSockOpen : public Wasi<WasiSockOpen> {
public:
  WasiSockOpen(WASI::Environ &HostEnv) : Wasi(HostEnv) {}

  Expect<uint32_t> body(Runtime::Instance::MemoryInstance *MemInst,
                        uint32_t AddressFamily, uint32_t SockType,
                        uint32_t /* Out */ RoFdPtr);
};

class WasiSockBind : public Wasi<WasiSockBind> {
public:
  WasiSockBind(WASI::Environ &HostEnv) : Wasi(HostEnv) {}

  Expect<uint32_t> body(Runtime::Instance::MemoryInstance *MemInst, int32_t Fd,
                        uint32_t AddressPtr, uint32_t Port);
};

class WasiSockListen : public Wasi<WasiSockListen> {
public:
  WasiSockListen(WASI::Environ &HostEnv) : Wasi(HostEnv) {}

  Expect<uint32_t> body(Runtime::Instance::MemoryInstance *MemInst, int32_t Fd,
                        uint32_t Backlog);
};

class WasiSockAccept : public Wasi<WasiSockAccept> {
public:
  WasiSockAccept(WASI::Environ &HostEnv) : Wasi(HostEnv) {}

  Expect<uint32_t> body(Runtime::Instance::MemoryInstance *MemInst, int32_t Fd,
                        uint32_t /* Out */ RoFdPtr);
};

class WasiSockConnect : public Wasi<WasiSockConnect> {
public:
  WasiSockConnect(WASI::Environ &HostEnv) : Wasi(HostEnv) {}

  Expect<uint32_t> body(Runtime::Instance::MemoryInstance *MemInst, int32_t Fd,
                        uint32_t AddressPtr, uint32_t Port);
};

class WasiSockRecv : public Wasi<WasiSockRecv> {
public:
  WasiSockRecv(WASI::Environ &HostEnv) : Wasi(HostEnv) {}

  Expect<uint32_t> body(Runtime::Instance::MemoryInstance *MemInst, int32_t Fd,
                        uint32_t RiDataPtr, uint32_t RiDataLen,
                        uint32_t RiFlags, uint32_t /* Out */ RoDataLenPtr,
                        uint32_t /* Out */ RoFlagsPtr);
};

class WasiSockRecvFrom : public Wasi<WasiSockRecvFrom> {
public:
  WasiSockRecvFrom(WASI::Environ &HostEnv) : Wasi(HostEnv) {}

  Expect<uint32_t> body(Runtime::Instance::MemoryInstance *MemInst, int32_t Fd,
                        uint32_t RiDataPtr, int32_t RiDataLen,
                        uint32_t AddressPtr, uint32_t RiFlags,
                        uint32_t /* Out */ RoDataLenPtr);
};

class WasiSockSend : public Wasi<WasiSockSend> {
public:
  WasiSockSend(WASI::Environ &HostEnv) : Wasi(HostEnv) {}

  Expect<uint32_t> body(Runtime::Instance::MemoryInstance *MemInst, int32_t Fd,
                        uint32_t SiDataPtr, uint32_t SiDataLen,
                        uint32_t SiFlags, uint32_t /* Out */ SoDataLenPtr);
};

class WasiSockSendTo : public Wasi<WasiSockSendTo> {
public:
  WasiSockSendTo(WASI::Environ &HostEnv) : Wasi(HostEnv) {}

  Expect<uint32_t> body(Runtime::Instance::MemoryInstance *MemInst, int32_t Fd,
                        uint32_t SiDataPtr, int32_t SiDataLen,
                        uint32_t AddressPtr, uint32_t SiFlags,
                        uint32_t SoDataLenPtr);
};

class WasiSockShutdown : public Wasi<WasiSockShutdown> {
public:
  WasiSockShutdown(WASI::Environ &HostEnv) : Wasi(HostEnv) {}

  Expect<uint32_t> body(Runtime::Instance::MemoryInstance *MemInst, int32_t Fd,
                        uint32_t SdFlags);
};

<<<<<<< HEAD
class WasiSockGetOpt : public Wasi<WasiSockGetOpt> {
public:
  WasiSockGetOpt(WASI::Environ &HostEnv) : Wasi(HostEnv) {}

  Expect<uint32_t> body(Runtime::Instance::MemoryInstance *MemInst, int32_t Fd,
                        int32_t Level, int32_t Name, uint32_t FlagPtr,
                        uint32_t FlagSizePtr);
};

class WasiSockSetOpt : public Wasi<WasiSockSetOpt> {
public:
  WasiSockSetOpt(WASI::Environ &HostEnv) : Wasi(HostEnv) {}

  Expect<uint32_t> body(Runtime::Instance::MemoryInstance *MemInst, int32_t Fd,
                        int32_t Level, int32_t Name, uint32_t FlagPtr,
                        uint32_t FlagSizePtr);
};

class WasiSockGetLocalAddr : public Wasi<WasiSockGetLocalAddr> {
public:
  WasiSockGetLocalAddr(WASI::Environ &HostEnv) : Wasi(HostEnv) {}

  Expect<uint32_t> body(Runtime::Instance::MemoryInstance *MemInst, int32_t Fd,
                        uint32_t AddressPtr, uint32_t AddressTypePtr,
                        uint32_t PortPtr);
};

class WasiSockGetPeerAddr : public Wasi<WasiSockGetPeerAddr> {
public:
  WasiSockGetPeerAddr(WASI::Environ &HostEnv) : Wasi(HostEnv) {}

  Expect<uint32_t> body(Runtime::Instance::MemoryInstance *MemInst, int32_t Fd,
                        uint32_t AddressPtr, uint32_t AddressTypePtr,
                        uint32_t PortPtr);
=======
class WasiGetAddrinfo : public Wasi<WasiGetAddrinfo> {
public:
  WasiGetAddrinfo(WASI::Environ &HostEnv) : Wasi(HostEnv) {}

  Expect<uint32_t> body(Runtime::Instance::MemoryInstance *MemInst,
                        uint32_t NodePtr, uint32_t NodeLen, uint32_t ServicePtr,
                        uint32_t ServiceLen, uint32_t HintsPtr, uint32_t ResPtr,
                        uint32_t MaxResLength, uint32_t ResLengthPtr);
>>>>>>> 07326259
};

} // namespace Host
} // namespace WasmEdge<|MERGE_RESOLUTION|>--- conflicted
+++ resolved
@@ -446,7 +446,6 @@
                         uint32_t SdFlags);
 };
 
-<<<<<<< HEAD
 class WasiSockGetOpt : public Wasi<WasiSockGetOpt> {
 public:
   WasiSockGetOpt(WASI::Environ &HostEnv) : Wasi(HostEnv) {}
@@ -481,7 +480,8 @@
   Expect<uint32_t> body(Runtime::Instance::MemoryInstance *MemInst, int32_t Fd,
                         uint32_t AddressPtr, uint32_t AddressTypePtr,
                         uint32_t PortPtr);
-=======
+};
+
 class WasiGetAddrinfo : public Wasi<WasiGetAddrinfo> {
 public:
   WasiGetAddrinfo(WASI::Environ &HostEnv) : Wasi(HostEnv) {}
@@ -490,7 +490,6 @@
                         uint32_t NodePtr, uint32_t NodeLen, uint32_t ServicePtr,
                         uint32_t ServiceLen, uint32_t HintsPtr, uint32_t ResPtr,
                         uint32_t MaxResLength, uint32_t ResLengthPtr);
->>>>>>> 07326259
 };
 
 } // namespace Host
