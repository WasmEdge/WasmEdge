// SPDX-License-Identifier: Apache-2.0
// SPDX-FileCopyrightText: 2019-2022 Second State INC

//===-- wasmedge/loader/loader.h - Loader flow control class definition ---===//
//
// Part of the WasmEdge Project.
//
//===----------------------------------------------------------------------===//
///
/// \file
/// This file contains the declaration of the Loader class, which controls flow
/// of WASM loading.
///
//===----------------------------------------------------------------------===//
#pragma once

#include "ast/module.h"
#include "common/configure.h"
#include "common/errinfo.h"
#include "common/log.h"
#include "loader/filemgr.h"
#include "loader/ldmgr.h"

#include <cstdint>
#include <memory>
#include <mutex>
#include <optional>
#include <vector>

namespace WasmEdge {
namespace Loader {

namespace {
template <typename T> inline ASTNodeAttr NodeAttrFromAST() noexcept;
template <> inline ASTNodeAttr NodeAttrFromAST<AST::CustomSection>() noexcept {
  return ASTNodeAttr::Sec_Custom;
}
template <> inline ASTNodeAttr NodeAttrFromAST<AST::TypeSection>() noexcept {
  return ASTNodeAttr::Sec_Type;
}
template <> inline ASTNodeAttr NodeAttrFromAST<AST::ImportSection>() noexcept {
  return ASTNodeAttr::Sec_Import;
}
template <>
inline ASTNodeAttr NodeAttrFromAST<AST::FunctionSection>() noexcept {
  return ASTNodeAttr::Sec_Function;
}
template <> inline ASTNodeAttr NodeAttrFromAST<AST::TableSection>() noexcept {
  return ASTNodeAttr::Sec_Table;
}
template <> inline ASTNodeAttr NodeAttrFromAST<AST::MemorySection>() noexcept {
  return ASTNodeAttr::Sec_Memory;
}
template <> inline ASTNodeAttr NodeAttrFromAST<AST::GlobalSection>() noexcept {
  return ASTNodeAttr::Sec_Global;
}
template <> inline ASTNodeAttr NodeAttrFromAST<AST::ExportSection>() noexcept {
  return ASTNodeAttr::Sec_Export;
}
template <> inline ASTNodeAttr NodeAttrFromAST<AST::StartSection>() noexcept {
  return ASTNodeAttr::Sec_Start;
}
template <> inline ASTNodeAttr NodeAttrFromAST<AST::ElementSection>() noexcept {
  return ASTNodeAttr::Sec_Element;
}
template <> inline ASTNodeAttr NodeAttrFromAST<AST::CodeSection>() noexcept {
  return ASTNodeAttr::Sec_Code;
}
template <> inline ASTNodeAttr NodeAttrFromAST<AST::DataSection>() noexcept {
  return ASTNodeAttr::Sec_Data;
}
template <>
inline ASTNodeAttr NodeAttrFromAST<AST::DataCountSection>() noexcept {
  return ASTNodeAttr::Sec_DataCount;
}
} // namespace

/// Loader flow control class.
class Loader {
public:
  Loader(const Configure &Conf,
         const AST::Module::IntrinsicsTable *IT = nullptr) noexcept
      : Conf(Conf), LMgr(IT), IntrinsicsTable(IT) {}
  ~Loader() noexcept = default;

  /// Load data from file path.
  static Expect<std::vector<Byte>>
  loadFile(const std::filesystem::path &FilePath);

  /// Parse module from file path.
  Expect<std::unique_ptr<AST::Module>>
  parseModule(const std::filesystem::path &FilePath);

  /// Parse module from byte code.
  Expect<std::unique_ptr<AST::Module>> parseModule(Span<const uint8_t> Code);

private:
  /// \name Helper functions to print error log when loading AST nodes
  /// @{
  inline auto logLoadError(ErrCode Code, uint64_t Off,
                           ASTNodeAttr Node) const noexcept {
    spdlog::error(Code);
    spdlog::error(ErrInfo::InfoLoading(Off));
    spdlog::error(ErrInfo::InfoAST(Node));
    return Unexpect(Code);
  }
  inline auto logNeedProposal(ErrCode Code, Proposal Prop, uint64_t Off,
                              ASTNodeAttr Node) const noexcept {
    spdlog::error(Code);
    spdlog::error(ErrInfo::InfoProposal(Prop));
    spdlog::error(ErrInfo::InfoLoading(Off));
    spdlog::error(ErrInfo::InfoAST(Node));
    return Unexpect(Code);
  }
  Expect<void> checkInstrProposals(OpCode Code, uint64_t Offset) const noexcept;
  /// @}

  /// \name Load AST Module functions
  /// @{
  Expect<std::unique_ptr<AST::Module>> loadModule();
  Expect<void> loadCompiled(AST::Module &Mod);
  /// @}

  /// \name Load AST section node helper functions
  /// @{
  Expect<uint32_t> loadSectionSize(ASTNodeAttr Node);
  template <typename T, typename L>
  Expect<void> loadSectionContent(T &Sec, L &&Func) {
    Sec.setStartOffset(FMgr.getOffset());
    if (auto Res = loadSectionSize(NodeAttrFromAST<T>())) {
      // Set the section size.
      Sec.setContentSize(*Res);
      auto StartOffset = FMgr.getOffset();
      auto ResContent = Func();
      if (!ResContent) {
        return Unexpect(ResContent);
      }
      // Check the read size match the section size.
      auto EndOffset = FMgr.getOffset();
      if (EndOffset - StartOffset != Sec.getContentSize()) {
        return logLoadError(ErrCode::Value::SectionSizeMismatch, EndOffset,
                            NodeAttrFromAST<T>());
      }
    } else {
      return Unexpect(Res);
    }
    return {};
  }
  template <typename T, typename L>
  Expect<void> loadSectionContentVec(T &Sec, L &&Func) {
    uint32_t VecCnt = 0;
    // Read the vector size.
    if (auto Res = FMgr.readU32()) {
      VecCnt = *Res;
      if (VecCnt / 2 > FMgr.getRemainSize()) {
        return logLoadError(ErrCode::Value::IntegerTooLong,
                            FMgr.getLastOffset(), NodeAttrFromAST<T>());
      }
      Sec.getContent().resize(VecCnt);
    } else {
      return logLoadError(Res.error(), FMgr.getLastOffset(),
                          NodeAttrFromAST<T>());
    }

    // Sequently create the AST node T and read data.
    for (uint32_t I = 0; I < VecCnt; ++I) {
      if (auto Res = Func(Sec.getContent()[I]); !Res) {
        spdlog::error(ErrInfo::InfoAST(NodeAttrFromAST<T>()));
        return Unexpect(Res);
      }
    }
    return {};
  }

  /// \name Load AST nodes functions
  /// @{
  Expect<void> loadSection(AST::CustomSection &Sec);
  Expect<void> loadSection(AST::TypeSection &Sec);
  Expect<void> loadSection(AST::ImportSection &Sec);
  Expect<void> loadSection(AST::FunctionSection &Sec);
  Expect<void> loadSection(AST::TableSection &Sec);
  Expect<void> loadSection(AST::MemorySection &Sec);
  Expect<void> loadSection(AST::GlobalSection &Sec);
  Expect<void> loadSection(AST::ExportSection &Sec);
  Expect<void> loadSection(AST::StartSection &Sec);
  Expect<void> loadSection(AST::ElementSection &Sec);
  Expect<void> loadSection(AST::CodeSection &Sec);
  Expect<void> loadSection(AST::DataSection &Sec);
  Expect<void> loadSection(AST::DataCountSection &Sec);
  static Expect<void> loadSection(FileMgr &VecMgr, AST::AOTSection &Sec);
  Expect<void> loadSegment(AST::GlobalSegment &GlobSeg);
  Expect<void> loadSegment(AST::ElementSegment &ElemSeg);
  Expect<void> loadSegment(AST::CodeSegment &CodeSeg);
  Expect<void> loadSegment(AST::DataSegment &DataSeg);
  Expect<void> loadDesc(AST::ImportDesc &ImpDesc);
  Expect<void> loadDesc(AST::ExportDesc &ExpDesc);
  Expect<RefType> loadHeapType(RefTypeCode Code, ASTNodeAttr From);
  Expect<ValType> loadValType(ASTNodeAttr From);
  Expect<RefType> loadRefType(ASTNodeAttr From);
  Expect<void> loadLimit(AST::Limit &Lim);
<<<<<<< HEAD
  Expect<FullValType> loadFullValType();
  Expect<FullValType> loadFullValType(uint8_t TypeCode);
  Expect<FullRefType> loadFullRefType();
  Expect<HeapType> loadHeapType();
=======
>>>>>>> 4faa780d
  Expect<void> loadType(AST::FunctionType &FuncType);
  Expect<void> loadType(AST::MemoryType &MemType);
  Expect<void> loadType(AST::TableType &TabType);
  Expect<void> loadType(AST::GlobalType &GlobType);
  Expect<void> loadExpression(AST::Expression &Expr,
                              std::optional<uint64_t> SizeBound = std::nullopt);
  Expect<OpCode> loadOpCode();
  Expect<AST::InstrVec> loadInstrSeq(std::optional<uint64_t> SizeBound);
  Expect<void> loadInstruction(AST::Instruction &Instr);
  /// @}

  /// \name Loader members
  /// @{
  const Configure Conf;
  FileMgr FMgr;
  LDMgr LMgr;
  const AST::Module::IntrinsicsTable *IntrinsicsTable;
  std::recursive_mutex Mutex;
  bool HasDataSection;

  /// Input data type enumeration.
  enum class InputType : uint8_t { WASM, UniversalWASM, SharedLibrary };
  InputType WASMType = InputType::WASM;
  /// @}
};

} // namespace Loader
} // namespace WasmEdge<|MERGE_RESOLUTION|>--- conflicted
+++ resolved
@@ -198,13 +198,6 @@
   Expect<ValType> loadValType(ASTNodeAttr From);
   Expect<RefType> loadRefType(ASTNodeAttr From);
   Expect<void> loadLimit(AST::Limit &Lim);
-<<<<<<< HEAD
-  Expect<FullValType> loadFullValType();
-  Expect<FullValType> loadFullValType(uint8_t TypeCode);
-  Expect<FullRefType> loadFullRefType();
-  Expect<HeapType> loadHeapType();
-=======
->>>>>>> 4faa780d
   Expect<void> loadType(AST::FunctionType &FuncType);
   Expect<void> loadType(AST::MemoryType &MemType);
   Expect<void> loadType(AST::TableType &TabType);
