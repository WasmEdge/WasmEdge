// SPDX-License-Identifier: Apache-2.0
// SPDX-FileCopyrightText: 2019-2022 Second State INC

//===-- wasmedge/system/allocator.h - large memory allocator --------------===//
//
// Part of the WasmEdge Project.
//
//===----------------------------------------------------------------------===//
///
/// \file
/// This file contains the memory allocator for various operating system.
///
//===----------------------------------------------------------------------===//
#pragma once

#include "common/defines.h"
#include <cstdint>

#if WASMEDGE_OS_WINDOWS
#define WASMEDGE_EXPORT __declspec(dllexport)
#else
#define WASMEDGE_EXPORT [[gnu::visibility("default")]]
#endif

namespace WasmEdge {

class Allocator {
public:
<<<<<<< HEAD
  static uint8_t *allocate(uint64_t PageCount) noexcept;

  static uint8_t *resize(uint8_t *Pointer, uint64_t OldPageCount,
                         uint64_t NewPageCount) noexcept;

  static void release(uint8_t *Pointer, uint64_t PageCount) noexcept;
=======
  WASMEDGE_EXPORT static uint8_t *allocate(uint32_t PageCount) noexcept;

  WASMEDGE_EXPORT static uint8_t *resize(uint8_t *Pointer,
                                         uint32_t OldPageCount,
                                         uint32_t NewPageCount) noexcept;

  WASMEDGE_EXPORT static void release(uint8_t *Pointer,
                                      uint32_t PageCount) noexcept;
>>>>>>> c688791e

  static uint8_t *allocate_chunk(uint64_t Size) noexcept;
  static void release_chunk(uint8_t *Pointer, uint64_t Size) noexcept;
  static bool set_chunk_executable(uint8_t *Pointer, uint64_t Size) noexcept;
  static bool set_chunk_readable(uint8_t *Pointer, uint64_t Size) noexcept;
  static bool set_chunk_readable_writable(uint8_t *Pointer,
                                          uint64_t Size) noexcept;
};

} // namespace WasmEdge<|MERGE_RESOLUTION|>--- conflicted
+++ resolved
@@ -26,23 +26,13 @@
 
 class Allocator {
 public:
-<<<<<<< HEAD
-  static uint8_t *allocate(uint64_t PageCount) noexcept;
+  WASMEDGE_EXPORT static uint8_t *allocate(uint64_t PageCount) noexcept;
 
-  static uint8_t *resize(uint8_t *Pointer, uint64_t OldPageCount,
+  WASMEDGE_EXPORT static uint8_t *resize(uint8_t *Pointer,
+                         uint64_t OldPageCount,
                          uint64_t NewPageCount) noexcept;
 
-  static void release(uint8_t *Pointer, uint64_t PageCount) noexcept;
-=======
-  WASMEDGE_EXPORT static uint8_t *allocate(uint32_t PageCount) noexcept;
-
-  WASMEDGE_EXPORT static uint8_t *resize(uint8_t *Pointer,
-                                         uint32_t OldPageCount,
-                                         uint32_t NewPageCount) noexcept;
-
-  WASMEDGE_EXPORT static void release(uint8_t *Pointer,
-                                      uint32_t PageCount) noexcept;
->>>>>>> c688791e
+  WASMEDGE_EXPORT static void release(uint8_t *Pointer, uint64_t PageCount) noexcept;
 
   static uint8_t *allocate_chunk(uint64_t Size) noexcept;
   static void release_chunk(uint8_t *Pointer, uint64_t Size) noexcept;
