// SPDX-License-Identifier: Apache-2.0
//===-- wasmedge/vm/vm.h - VM execution flow class definition -------------===//
//
// Part of the WasmEdge Project.
//
//===----------------------------------------------------------------------===//
///
/// \file
/// This file is the definition class of VM class.
///
//===----------------------------------------------------------------------===//
#pragma once

#include "common/configure.h"
#include "common/errcode.h"
#include "common/filesystem.h"
#include "common/types.h"

#include "executor/executor.h"
#include "loader/loader.h"
#include "validator/validator.h"
#include "signature/signature.h"

#include "runtime/importobj.h"
#include "runtime/storemgr.h"

#include <cstdint>
#include <memory>
#include <string>
#include <vector>

namespace WasmEdge {
namespace VM {

/// VM execution flow class
class VM {
public:
  VM() = delete;
  VM(const Configure &Conf);
  VM(const Configure &Conf, Runtime::StoreManager &S);
  ~VM() = default;

  /// ======= Functions can be called before instantiated stage. =======
  /// Register wasm modules and host modules.
  Expect<void> registerModule(std::string_view Name,
                              const std::filesystem::path &Path);
  Expect<void> registerModule(std::string_view Name, Span<const Byte> Code);
  Expect<void> registerModule(std::string_view Name, const AST::Module &Module);
  Expect<void> registerModule(const Runtime::ImportObject &Obj);

  /// Rapidly load, validate, instantiate, and run wasm function.
  Expect<std::vector<ValVariant>>
  runWasmFile(const std::filesystem::path &Path, std::string_view Func,
              Span<const ValVariant> Params = {},
              Span<const ValType> ParamTypes = {});
  Expect<std::vector<ValVariant>>
  runWasmFile(Span<const Byte> Code, std::string_view Func,
              Span<const ValVariant> Params = {},
              Span<const ValType> ParamTypes = {});
  Expect<std::vector<ValVariant>>
  runWasmFile(const AST::Module &Module, std::string_view Func,
              Span<const ValVariant> Params = {},
              Span<const ValType> ParamTypes = {});
  Expect<std::vector<ValVariant>>
  signWasmFile(const std::filesystem::path &Path);
  Expect<std::vector<ValVariant>>
  signWasmFile(const AST::Module &Module, Span<Byte>);
  Expect<std::vector<ValVariant>>
  verifyWasmFile(const std::filesystem::path &Path);
  Expect<std::vector<ValVariant>>
  verifyWasmFile(const AST::Module &Module);

  /// Load given wasm file, wasm bytecode, or wasm module.
  Expect<void> loadWasm(const std::filesystem::path &Path);
  Expect<void> loadWasm(Span<const Byte> Code);
  Expect<void> loadWasm(const AST::Module &Module);

  /// ======= Functions can be called after loaded stage. =======
  /// Validate loaded wasm module.
  Expect<void> validate();

  /// ======= Functions can be called after validated stage. =======
  /// Instantiate validated wasm module.
  Expect<void> instantiate();

  /// ======= Functions can be called after instantiated stage. =======
  /// Execute wasm with given input.
  Expect<std::vector<ValVariant>> execute(std::string_view Func,
                                          Span<const ValVariant> Params = {},
                                          Span<const ValType> ParamTypes = {});

  /// Execute function of registered module with given input.
  Expect<std::vector<ValVariant>> execute(std::string_view Mod,
                                          std::string_view Func,
                                          Span<const ValVariant> Params = {},
                                          Span<const ValType> ParamTypes = {});

  /// ======= Functions which are stageless. =======
  /// Clean up VM status
  void cleanup();

  /// Get list of callable functions and corresponding function types.
  std::vector<std::pair<std::string, const AST::FunctionType &>>
  getFunctionList() const;

  /// Get import objects by configurations.
  Runtime::ImportObject *getImportModule(const HostRegistration Type);

  /// Getter of store set in VM.
  Runtime::StoreManager &getStoreManager() { return StoreRef; }

  /// Getter of statistics.
  Statistics::Statistics &getStatistics() { return Stat; }

private:
  enum class VMStage : uint8_t { Inited, Loaded, Validated, Instantiated };

  void initVM();

  /// Helper function for execution.
  Expect<std::vector<ValVariant>>
  execute(Runtime::Instance::ModuleInstance *ModInst, std::string_view Func,
          Span<const ValVariant> Params = {},
          Span<const ValType> ParamTypes = {});

  /// VM environment.
  const Configure Conf;
  Statistics::Statistics Stat;
  VMStage Stage;

  /// VM runners.
  Loader::Loader LoaderEngine;
  Validator::Validator ValidatorEngine;
<<<<<<< HEAD
  Interpreter::Interpreter InterpreterEngine;
  Signature::Signature SignatureEngine;
=======
  Executor::Executor ExecutorEngine;
>>>>>>> 193237f1

  /// VM Storage.
  std::unique_ptr<AST::Module> Mod;
  std::unique_ptr<Runtime::StoreManager> Store;
  Runtime::StoreManager &StoreRef;
  std::map<HostRegistration, std::unique_ptr<Runtime::ImportObject>> ImpObjs;
};

} // namespace VM
} // namespace WasmEdge<|MERGE_RESOLUTION|>--- conflicted
+++ resolved
@@ -131,12 +131,8 @@
   /// VM runners.
   Loader::Loader LoaderEngine;
   Validator::Validator ValidatorEngine;
-<<<<<<< HEAD
-  Interpreter::Interpreter InterpreterEngine;
+  Executor::Executor ExecutorEngine;
   Signature::Signature SignatureEngine;
-=======
-  Executor::Executor ExecutorEngine;
->>>>>>> 193237f1
 
   /// VM Storage.
   std::unique_ptr<AST::Module> Mod;
