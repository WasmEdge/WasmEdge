--- conflicted
+++ resolved
@@ -1177,20 +1177,6 @@
   return WasmEdge_ValType_I32;
 }
 
-<<<<<<< HEAD
-WASMEDGE_CAPI_EXPORT WasmEdge_FullValType
-WasmEdge_GlobalTypeGetFullValType(const WasmEdge_GlobalTypeContext *Cxt) {
-  if (Cxt) {
-    return fromGlobTypeCxt(Cxt)->getValType().asCStruct();
-  }
-  return WasmEdge_FullValType{
-      .TypeCode = WasmEdge_ValTypeCode_I32,
-      .Ext = {},
-  };
-}
-
-=======
->>>>>>> e706d2fb
 WASMEDGE_CAPI_EXPORT enum WasmEdge_Mutability
 WasmEdge_GlobalTypeGetMutability(const WasmEdge_GlobalTypeContext *Cxt) {
   if (Cxt) {
