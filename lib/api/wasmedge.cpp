--- conflicted
+++ resolved
@@ -206,25 +206,8 @@
       break;
     case ValTypeCode::Ref:
     case ValTypeCode::RefNull: {
-<<<<<<< HEAD
       VVec[I] = ValVariant::wrap<RefVariant>(
           to_WasmEdge_128_t<WasmEdge::uint128_t>(Val[I].Value));
-=======
-      switch (TVec[I].asRefType().getHeapType().getHTypeCode()) {
-      case HeapTypeCode::Func: {
-        VVec[I] = ValVariant::wrap<FuncRef>(
-            to_WasmEdge_128_t<WasmEdge::uint128_t>(Val[I].Value));
-        break;
-      }
-      case HeapTypeCode::Extern: {
-        VVec[I] = ValVariant::wrap<ExternRef>(
-            to_WasmEdge_128_t<WasmEdge::uint128_t>(Val[I].Value));
-        break;
-      }
-      default:
-        assumingUnreachable();
-      }
->>>>>>> fd72387c
       break;
     }
     default:
@@ -495,29 +478,17 @@
 
 WASMEDGE_CAPI_EXPORT WasmEdge_Value
 WasmEdge_ValueGenNullRef(const WasmEdge_RefType T) {
-<<<<<<< HEAD
   return genWasmEdge_Value(WasmEdge::RefVariant(), static_cast<ValType>(T));
-=======
-  return genWasmEdge_Value(WasmEdge::UnknownRef(), static_cast<ValType>(T));
->>>>>>> fd72387c
 }
 
 WASMEDGE_CAPI_EXPORT WasmEdge_Value
 WasmEdge_ValueGenFuncRef(const WasmEdge_FunctionInstanceContext *Cxt) {
-<<<<<<< HEAD
   return genWasmEdge_Value(WasmEdge::RefVariant(fromFuncCxt(Cxt)),
-=======
-  return genWasmEdge_Value(WasmEdge::FuncRef(fromFuncCxt(Cxt)),
->>>>>>> fd72387c
                            ValType::FuncRef);
 }
 
 WASMEDGE_CAPI_EXPORT WasmEdge_Value WasmEdge_ValueGenExternRef(void *Ref) {
-<<<<<<< HEAD
   return genWasmEdge_Value(WasmEdge::RefVariant(Ref), ValType::ExternRef);
-=======
-  return genWasmEdge_Value(WasmEdge::ExternRef(Ref), ValType::ExternRef);
->>>>>>> fd72387c
 }
 
 WASMEDGE_CAPI_EXPORT int32_t WasmEdge_ValueGetI32(const WasmEdge_Value Val) {
@@ -1197,17 +1168,6 @@
         fromGlobTypeCxt(Cxt)->getValType().getTypeCode());
   }
   return WasmEdge_ValType_I32;
-}
-
-WASMEDGE_CAPI_EXPORT WasmEdge_FullValType
-WasmEdge_GlobalTypeGetFullValType(const WasmEdge_GlobalTypeContext *Cxt) {
-  if (Cxt) {
-    return fromGlobTypeCxt(Cxt)->getValType().asCStruct();
-  }
-  return WasmEdge_FullValType{
-      .TypeCode = WasmEdge_ValTypeCode_I32,
-      .Ext = {},
-  };
 }
 
 WASMEDGE_CAPI_EXPORT enum WasmEdge_Mutability
@@ -2159,12 +2119,7 @@
   return wrap([&]() { return fromTabCxt(Cxt)->getRefAddr(Offset); },
               [&](auto &&Res) {
                 *Data = genWasmEdge_Value(
-<<<<<<< HEAD
                     *Res, fromTabCxt(Cxt)->getTableType().getRefType());
-=======
-                    Res->template get<UnknownRef>(),
-                    fromTabCxt(Cxt)->getTableType().getRefType());
->>>>>>> fd72387c
               },
               Cxt, Data);
 }
