// SPDX-License-Identifier: Apache-2.0
// SPDX-FileCopyrightText: 2019-2022 Second State INC

#include "loader/loader.h"

#include <cstdint>
#include <utility>
#include <vector>

namespace WasmEdge {
namespace Loader {

// OpCode loader. See "include/loader/loader.h".
Expect<OpCode> Loader::loadOpCode() {
  uint16_t Payload;
  if (auto B1 = FMgr.readByte()) {
    Payload = (*B1);
  } else {
    return Unexpect(B1);
  }

  if (Payload == 0xFCU || Payload == 0xFDU || Payload == 0xFEU) {
    // 2-bytes OpCode case.
    if (auto B2 = FMgr.readU32()) {
      Payload <<= 8;
      Payload += (*B2);
    } else {
      return Unexpect(B2);
    }
  }
  return static_cast<OpCode>(Payload);
}

// Load instruction sequence. See "include/loader/loader.h".
Expect<AST::InstrVec> Loader::loadInstrSeq(std::optional<uint64_t> SizeBound) {
  OpCode Code;
  AST::InstrVec Instrs;
  std::vector<std::pair<OpCode, uint32_t>> BlockStack;
  uint32_t Cnt = 0;
  bool IsReachEnd = false;
  // Read opcode until the End code of the top block.
  do {
    // Read the opcode and check if error.
    uint64_t Offset = FMgr.getOffset();
    if (auto Res = loadOpCode()) {
      Code = *Res;
    } else {
      return logLoadError(Res.error(), FMgr.getLastOffset(),
                          ASTNodeAttr::Instruction);
    }

    // Check with proposals.
    if (auto Res = checkInstrProposals(Code, Offset); !Res) {
      return Unexpect(Res);
    }

    // Process the instructions which contain a block.
    if (Code == OpCode::Block || Code == OpCode::Loop || Code == OpCode::If) {
      BlockStack.push_back(std::make_pair(Code, Cnt));
    } else if (Code == OpCode::Else) {
      if (BlockStack.size() == 0 || BlockStack.back().first != OpCode::If) {
        // An Else instruction appeared outside the If-block.
        if (SizeBound.has_value() && FMgr.getOffset() > SizeBound.value()) {
          return logLoadError(ErrCode::Value::ENDCodeExpected, Offset,
                              ASTNodeAttr::Instruction);
        } else {
          return logLoadError(ErrCode::Value::IllegalOpCode, Offset,
                              ASTNodeAttr::Instruction);
        }
      }
      uint32_t Pos = BlockStack.back().second;
      if (Instrs[Pos].getJumpElse() > 0) {
        // An Else instruction appeared before in this If-block.
        if (SizeBound.has_value() && FMgr.getOffset() > SizeBound.value()) {
          return logLoadError(ErrCode::Value::ENDCodeExpected, Offset,
                              ASTNodeAttr::Instruction);
        } else {
          return logLoadError(ErrCode::Value::IllegalOpCode, Offset,
                              ASTNodeAttr::Instruction);
        }
      }
      Instrs[Pos].setJumpElse(Cnt - Pos);
    } else if (Code == OpCode::End) {
      if (BlockStack.size() > 0) {
        uint32_t Pos = BlockStack.back().second;
        Instrs[Pos].setJumpEnd(Cnt - Pos);
        if (BlockStack.back().first == OpCode::If) {
          if (Instrs[Pos].getJumpElse() == 0) {
            // If block without else. Set the else jump the same as end jump.
            Instrs[Pos].setJumpElse(Cnt - Pos);
          } else {
            const uint32_t ElsePos = Pos + Instrs[Pos].getJumpElse();
            Instrs[ElsePos].setJumpEnd(Cnt - ElsePos);
          }
        }
        BlockStack.pop_back();
      } else {
        IsReachEnd = true;
      }
    }

    // Create the instruction node and load contents.
    Instrs.emplace_back(Code, Offset);
    if (auto Res = loadInstruction(Instrs.back()); !Res) {
      return Unexpect(Res);
    }
    if (Code == OpCode::End) {
      if (IsReachEnd) {
        Instrs.back().setLast(true);
      } else {
        Instrs.back().setLast(false);
      }
    }
    Cnt++;
  } while (!IsReachEnd);

  // Check the loaded offset should match the segment boundary.
  if (SizeBound.has_value()) {
    auto Offset = FMgr.getOffset();
    if (Offset < SizeBound.value()) {
      return logLoadError(ErrCode::Value::JunkSection, Offset,
                          ASTNodeAttr::Instruction);
    } else if (Offset > SizeBound.value()) {
      return logLoadError(ErrCode::Value::SectionSizeMismatch, Offset,
                          ASTNodeAttr::Instruction);
    }
  }
  return Instrs;
}

// Load instruction node. See "include/loader/loader.h".
Expect<void> Loader::loadInstruction(AST::Instruction &Instr) {
  // Node: The instruction has checked for the proposals. Need to check their
  // immediates.

  auto readU8 = [this](uint8_t &Dst) -> Expect<void> {
    if (auto Res = FMgr.readByte()) {
      Dst = *Res;
    } else {
      return logLoadError(Res.error(), FMgr.getLastOffset(),
                          ASTNodeAttr::Instruction);
    }
    return {};
  };

  auto readU32 = [this](uint32_t &Dst) -> Expect<void> {
    if (auto Res = FMgr.readU32()) {
      Dst = *Res;
    } else {
      return logLoadError(Res.error(), FMgr.getLastOffset(),
                          ASTNodeAttr::Instruction);
    }
    return {};
  };

  auto readMemImmediate = [this, readU32, &Instr]() -> Expect<void> {
    Instr.getTargetIndex() = 0;
    if (auto Res = readU32(Instr.getMemoryAlign()); unlikely(!Res)) {
      return Unexpect(Res);
    }
    if (Conf.hasProposal(Proposal::MultiMemories) &&
        Instr.getMemoryAlign() >= 64) {
      Instr.getMemoryAlign() -= 64;
      if (auto Res = readU32(Instr.getTargetIndex()); unlikely(!Res)) {
        return Unexpect(Res);
      }
    }
    if (auto Res = readU32(Instr.getMemoryOffset()); unlikely(!Res)) {
      return Unexpect(Res);
    }
    return {};
  };

  auto readCheckZero = [this, readU8](uint32_t &Dst) -> Expect<void> {
    uint8_t C = 0;
    if (auto Res = readU8(C); unlikely(!Res)) {
      return Unexpect(Res);
    }
    if (C != UINT8_C(0)) {
      return logLoadError(ErrCode::Value::ExpectedZeroByte,
                          FMgr.getLastOffset(), ASTNodeAttr::Instruction);
    }
    Dst = 0;
    return {};
  };

  switch (Instr.getOpCode()) {
  // Control instructions.
  case OpCode::Unreachable:
  case OpCode::Nop:
  case OpCode::Return:
  case OpCode::End:
  case OpCode::Else:
    return {};

  case OpCode::Block:
  case OpCode::Loop:
  case OpCode::If: {
    auto StartOffset = FMgr.getOffset();
    // Read the block return type.
    if (auto Res = FMgr.readS33()) {
      if (*Res < 0) {
        Byte TypeByte = static_cast<Byte>((*Res) & INT64_C(0x7F));
        if (TypeByte == 0x40U) {
          // Empty case.
          Instr.setEmptyBlockType();
        } else {
          // Value type case. Seek back to the origin offset and read the
          // valtype.
          FMgr.seek(StartOffset);
          if (auto TypeRes = loadValType(ASTNodeAttr::Instruction)) {
            Instr.setBlockType(*TypeRes);
          } else {
            // The AST node information is handled.
            return Unexpect(TypeRes);
          }
        }
      } else {
        // Type index case.
        if (unlikely(!Conf.hasProposal(Proposal::MultiValue))) {
          return logNeedProposal(ErrCode::Value::MalformedValType,
                                 Proposal::MultiValue, FMgr.getLastOffset(),
                                 ASTNodeAttr::Instruction);
        }
        Instr.setBlockType(static_cast<uint32_t>(*Res));
      }
    } else {
      return logLoadError(Res.error(), FMgr.getLastOffset(),
                          ASTNodeAttr::Instruction);
    }
    return {};
  }

  case OpCode::Br:
  case OpCode::Br_if:
  case OpCode::Br_on_null:
  case OpCode::Br_on_non_null:
    return readU32(Instr.getJump().TargetIndex);

  case OpCode::Br_table: {
    uint32_t VecCnt = 0;
    // Read the vector of labels.
    if (auto Res = readU32(VecCnt); unlikely(!Res)) {
      return Unexpect(Res);
    }
    if (VecCnt / 2 > FMgr.getRemainSize()) {
      // Too many label for Br_table.
      return logLoadError(ErrCode::Value::IntegerTooLong, FMgr.getLastOffset(),
                          ASTNodeAttr::Instruction);
    }
    Instr.setLabelListSize(VecCnt + 1);
    for (uint32_t I = 0; I < VecCnt; ++I) {
      if (auto Res = readU32(Instr.getLabelList()[I].TargetIndex);
          unlikely(!Res)) {
        return Unexpect(Res);
      }
    }
    // Read default label.
    return readU32(Instr.getLabelList()[VecCnt].TargetIndex);
  }

  case OpCode::Call:
  case OpCode::Return_call:
  case OpCode::Call_ref:
  case OpCode::Return_call_ref:
    return readU32(Instr.getTargetIndex());

  case OpCode::Call_indirect:
  case OpCode::Return_call_indirect: {
    // Read the type index.
    if (auto Res = readU32(Instr.getTargetIndex()); !Res) {
      return Unexpect(Res);
    }
    uint64_t SrcIdxOffset = FMgr.getOffset();
    // Read the table index.
    if (auto Res = readU32(Instr.getSourceIndex()); !Res) {
      return Unexpect(Res);
    }
    if ((Instr.getSourceIndex() > 0 || FMgr.getOffset() - SrcIdxOffset > 1) &&
        !Conf.hasProposal(Proposal::ReferenceTypes)) {
      return logNeedProposal(ErrCode::Value::ExpectedZeroByte,
                             Proposal::ReferenceTypes, FMgr.getLastOffset(),
                             ASTNodeAttr::Instruction);
    }
    return {};
  }

  // Reference Instructions.
<<<<<<< HEAD
  case OpCode::Ref__null:
    if (auto Res = loadHeapType()) {
      Instr.setHeapType(*Res);
    } else {
      return logLoadError(Res.error(), FMgr.getLastOffset(),
                          ASTNodeAttr::Instruction);
=======
  case OpCode::Ref__null: {
    auto Res = loadRefType(ASTNodeAttr::Instruction);
    if (!Res) {
      // The AST node information is handled.
      return Unexpect(Res);
>>>>>>> ef5abf99
    }
    Instr.setRefType(*Res);
    return {};
  }
  case OpCode::Ref__is_null:
    return {};
  case OpCode::Ref__as_non_null:
    return {};
  case OpCode::Ref__func:
    return readU32(Instr.getTargetIndex());

  // Parametric Instructions.
  case OpCode::Drop:
  case OpCode::Select:
    return {};
  case OpCode::Select_t: {
    // Read the vector of value types.
    uint32_t VecCnt;
    if (auto Res = readU32(VecCnt); unlikely(!Res)) {
      return Unexpect(Res);
    }
    if (VecCnt / 2 > FMgr.getRemainSize()) {
      return logLoadError(ErrCode::Value::IntegerTooLong, FMgr.getLastOffset(),
                          ASTNodeAttr::Instruction);
    }
    Instr.setValTypeListSize(VecCnt);
    for (uint32_t I = 0; I < VecCnt; ++I) {
      if (auto Res = loadValType(ASTNodeAttr::Instruction)) {
        Instr.getValTypeList()[I] = *Res;
      } else {
        // The AST node information is handled.
        return Unexpect(Res);
      }
    }
    return {};
  }

  // Variable Instructions.
  case OpCode::Local__get:
  case OpCode::Local__set:
  case OpCode::Local__tee:
  case OpCode::Global__get:
  case OpCode::Global__set:
    return readU32(Instr.getTargetIndex());

  // Table Instructions.
  case OpCode::Table__init:
    if (auto Res = readU32(Instr.getSourceIndex()); unlikely(!Res)) {
      return Unexpect(Res);
    }
    [[fallthrough]];
  case OpCode::Table__get:
  case OpCode::Table__set:
  case OpCode::Table__grow:
  case OpCode::Table__size:
  case OpCode::Table__fill:
  case OpCode::Elem__drop:
    return readU32(Instr.getTargetIndex());
  case OpCode::Table__copy:
    if (auto Res = readU32(Instr.getTargetIndex()); unlikely(!Res)) {
      return Unexpect(Res);
    }
    return readU32(Instr.getSourceIndex());

  // Memory Instructions.
  case OpCode::I32__load:
  case OpCode::I64__load:
  case OpCode::F32__load:
  case OpCode::F64__load:
  case OpCode::I32__load8_s:
  case OpCode::I32__load8_u:
  case OpCode::I32__load16_s:
  case OpCode::I32__load16_u:
  case OpCode::I64__load8_s:
  case OpCode::I64__load8_u:
  case OpCode::I64__load16_s:
  case OpCode::I64__load16_u:
  case OpCode::I64__load32_s:
  case OpCode::I64__load32_u:
  case OpCode::I32__store:
  case OpCode::I64__store:
  case OpCode::F32__store:
  case OpCode::F64__store:
  case OpCode::I32__store8:
  case OpCode::I32__store16:
  case OpCode::I64__store8:
  case OpCode::I64__store16:
  case OpCode::I64__store32:
    return readMemImmediate();

  case OpCode::Memory__init:
    if (!HasDataSection) {
      return logLoadError(ErrCode::Value::DataCountRequired, Instr.getOffset(),
                          ASTNodeAttr::Instruction);
    }
    if (auto Res = readU32(Instr.getSourceIndex()); unlikely(!Res)) {
      return Unexpect(Res);
    }
    [[fallthrough]];
  case OpCode::Memory__grow:
  case OpCode::Memory__size:
  case OpCode::Memory__fill:
    if (Conf.hasProposal(Proposal::MultiMemories)) {
      return readU32(Instr.getTargetIndex());
    }
    return readCheckZero(Instr.getTargetIndex());
  case OpCode::Memory__copy:
    if (Conf.hasProposal(Proposal::MultiMemories)) {
      if (auto Res = readU32(Instr.getTargetIndex()); unlikely(!Res)) {
        return Unexpect(Res);
      }
      return readU32(Instr.getSourceIndex());
    }
    if (auto Res = readCheckZero(Instr.getTargetIndex()); unlikely(!Res)) {
      return Unexpect(Res);
    }
    return readCheckZero(Instr.getSourceIndex());
  case OpCode::Data__drop:
    if (!HasDataSection) {
      return logLoadError(ErrCode::Value::DataCountRequired, Instr.getOffset(),
                          ASTNodeAttr::Instruction);
    }
    return readU32(Instr.getTargetIndex());

  // Const Instructions.
  case OpCode::I32__const:
    if (auto Res = FMgr.readS32(); unlikely(!Res)) {
      return logLoadError(Res.error(), FMgr.getLastOffset(),
                          ASTNodeAttr::Instruction);
    } else {
      Instr.setNum(static_cast<uint128_t>(static_cast<uint32_t>(*Res)));
    }
    return {};
  case OpCode::I64__const:
    if (auto Res = FMgr.readS64(); unlikely(!Res)) {
      return logLoadError(Res.error(), FMgr.getLastOffset(),
                          ASTNodeAttr::Instruction);
    } else {
      Instr.setNum(static_cast<uint128_t>(static_cast<uint64_t>(*Res)));
    }
    return {};
  case OpCode::F32__const:
    if (auto Res = FMgr.readF32(); unlikely(!Res)) {
      return logLoadError(Res.error(), FMgr.getLastOffset(),
                          ASTNodeAttr::Instruction);
    } else {
      Instr.setNum(*Res);
    }
    return {};
  case OpCode::F64__const:
    if (auto Res = FMgr.readF64(); unlikely(!Res)) {
      return logLoadError(Res.error(), FMgr.getLastOffset(),
                          ASTNodeAttr::Instruction);
    } else {
      Instr.setNum(*Res);
    }
    return {};

  // Unary Numeric Instructions.
  case OpCode::I32__eqz:
  case OpCode::I32__clz:
  case OpCode::I32__ctz:
  case OpCode::I32__popcnt:
  case OpCode::I64__eqz:
  case OpCode::I64__clz:
  case OpCode::I64__ctz:
  case OpCode::I64__popcnt:
  case OpCode::F32__abs:
  case OpCode::F32__neg:
  case OpCode::F32__ceil:
  case OpCode::F32__floor:
  case OpCode::F32__trunc:
  case OpCode::F32__nearest:
  case OpCode::F32__sqrt:
  case OpCode::F64__abs:
  case OpCode::F64__neg:
  case OpCode::F64__ceil:
  case OpCode::F64__floor:
  case OpCode::F64__trunc:
  case OpCode::F64__nearest:
  case OpCode::F64__sqrt:
  case OpCode::I32__wrap_i64:
  case OpCode::I32__trunc_f32_s:
  case OpCode::I32__trunc_f32_u:
  case OpCode::I32__trunc_f64_s:
  case OpCode::I32__trunc_f64_u:
  case OpCode::I64__extend_i32_s:
  case OpCode::I64__extend_i32_u:
  case OpCode::I64__trunc_f32_s:
  case OpCode::I64__trunc_f32_u:
  case OpCode::I64__trunc_f64_s:
  case OpCode::I64__trunc_f64_u:
  case OpCode::F32__convert_i32_s:
  case OpCode::F32__convert_i32_u:
  case OpCode::F32__convert_i64_s:
  case OpCode::F32__convert_i64_u:
  case OpCode::F32__demote_f64:
  case OpCode::F64__convert_i32_s:
  case OpCode::F64__convert_i32_u:
  case OpCode::F64__convert_i64_s:
  case OpCode::F64__convert_i64_u:
  case OpCode::F64__promote_f32:
  case OpCode::I32__reinterpret_f32:
  case OpCode::I64__reinterpret_f64:
  case OpCode::F32__reinterpret_i32:
  case OpCode::F64__reinterpret_i64:
  case OpCode::I32__extend8_s:
  case OpCode::I32__extend16_s:
  case OpCode::I64__extend8_s:
  case OpCode::I64__extend16_s:
  case OpCode::I64__extend32_s:
  case OpCode::I32__trunc_sat_f32_s:
  case OpCode::I32__trunc_sat_f32_u:
  case OpCode::I32__trunc_sat_f64_s:
  case OpCode::I32__trunc_sat_f64_u:
  case OpCode::I64__trunc_sat_f32_s:
  case OpCode::I64__trunc_sat_f32_u:
  case OpCode::I64__trunc_sat_f64_s:
  case OpCode::I64__trunc_sat_f64_u:

  // Binary Numeric Instructions.
  case OpCode::I32__eq:
  case OpCode::I32__ne:
  case OpCode::I32__lt_s:
  case OpCode::I32__lt_u:
  case OpCode::I32__gt_s:
  case OpCode::I32__gt_u:
  case OpCode::I32__le_s:
  case OpCode::I32__le_u:
  case OpCode::I32__ge_s:
  case OpCode::I32__ge_u:
  case OpCode::I64__eq:
  case OpCode::I64__ne:
  case OpCode::I64__lt_s:
  case OpCode::I64__lt_u:
  case OpCode::I64__gt_s:
  case OpCode::I64__gt_u:
  case OpCode::I64__le_s:
  case OpCode::I64__le_u:
  case OpCode::I64__ge_s:
  case OpCode::I64__ge_u:
  case OpCode::F32__eq:
  case OpCode::F32__ne:
  case OpCode::F32__lt:
  case OpCode::F32__gt:
  case OpCode::F32__le:
  case OpCode::F32__ge:
  case OpCode::F64__eq:
  case OpCode::F64__ne:
  case OpCode::F64__lt:
  case OpCode::F64__gt:
  case OpCode::F64__le:
  case OpCode::F64__ge:

  case OpCode::I32__add:
  case OpCode::I32__sub:
  case OpCode::I32__mul:
  case OpCode::I32__div_s:
  case OpCode::I32__div_u:
  case OpCode::I32__rem_s:
  case OpCode::I32__rem_u:
  case OpCode::I32__and:
  case OpCode::I32__or:
  case OpCode::I32__xor:
  case OpCode::I32__shl:
  case OpCode::I32__shr_s:
  case OpCode::I32__shr_u:
  case OpCode::I32__rotl:
  case OpCode::I32__rotr:
  case OpCode::I64__add:
  case OpCode::I64__sub:
  case OpCode::I64__mul:
  case OpCode::I64__div_s:
  case OpCode::I64__div_u:
  case OpCode::I64__rem_s:
  case OpCode::I64__rem_u:
  case OpCode::I64__and:
  case OpCode::I64__or:
  case OpCode::I64__xor:
  case OpCode::I64__shl:
  case OpCode::I64__shr_s:
  case OpCode::I64__shr_u:
  case OpCode::I64__rotl:
  case OpCode::I64__rotr:
  case OpCode::F32__add:
  case OpCode::F32__sub:
  case OpCode::F32__mul:
  case OpCode::F32__div:
  case OpCode::F32__min:
  case OpCode::F32__max:
  case OpCode::F32__copysign:
  case OpCode::F64__add:
  case OpCode::F64__sub:
  case OpCode::F64__mul:
  case OpCode::F64__div:
  case OpCode::F64__min:
  case OpCode::F64__max:
  case OpCode::F64__copysign:
    return {};

  // SIMD Memory Instruction.
  case OpCode::V128__load:
  case OpCode::V128__load8x8_s:
  case OpCode::V128__load8x8_u:
  case OpCode::V128__load16x4_s:
  case OpCode::V128__load16x4_u:
  case OpCode::V128__load32x2_s:
  case OpCode::V128__load32x2_u:
  case OpCode::V128__load8_splat:
  case OpCode::V128__load16_splat:
  case OpCode::V128__load32_splat:
  case OpCode::V128__load64_splat:
  case OpCode::V128__load32_zero:
  case OpCode::V128__load64_zero:
  case OpCode::V128__store:
    return readMemImmediate();
  case OpCode::V128__load8_lane:
  case OpCode::V128__load16_lane:
  case OpCode::V128__load32_lane:
  case OpCode::V128__load64_lane:
  case OpCode::V128__store8_lane:
  case OpCode::V128__store16_lane:
  case OpCode::V128__store32_lane:
  case OpCode::V128__store64_lane:
    // Read memory immediate.
    if (auto Res = readMemImmediate(); unlikely(!Res)) {
      return Unexpect(Res);
    }
    // Read lane index.
    return readU8(Instr.getMemoryLane());

  // SIMD Const Instruction.
  case OpCode::V128__const:
  // SIMD Shuffle Instruction.
  case OpCode::I8x16__shuffle: {
    // Read value.
    uint128_t Value = 0;
    for (uint32_t I = 0; I < 16; ++I) {
      if (auto Res = FMgr.readByte(); unlikely(!Res)) {
        return logLoadError(Res.error(), FMgr.getLastOffset(),
                            ASTNodeAttr::Instruction);
      } else {
        Value |= static_cast<uint128_t>(*Res) << (I * 8);
      }
    }
    Instr.setNum(Value);
    return {};
  }

  // SIMD Lane Instructions.
  case OpCode::I8x16__extract_lane_s:
  case OpCode::I8x16__extract_lane_u:
  case OpCode::I8x16__replace_lane:
  case OpCode::I16x8__extract_lane_s:
  case OpCode::I16x8__extract_lane_u:
  case OpCode::I16x8__replace_lane:
  case OpCode::I32x4__extract_lane:
  case OpCode::I32x4__replace_lane:
  case OpCode::I64x2__extract_lane:
  case OpCode::I64x2__replace_lane:
  case OpCode::F32x4__extract_lane:
  case OpCode::F32x4__replace_lane:
  case OpCode::F64x2__extract_lane:
  case OpCode::F64x2__replace_lane:
    // Read lane index.
    return readU8(Instr.getMemoryLane());

  // SIMD Numeric Instructions.
  case OpCode::I8x16__swizzle:
  case OpCode::I8x16__splat:
  case OpCode::I16x8__splat:
  case OpCode::I32x4__splat:
  case OpCode::I64x2__splat:
  case OpCode::F32x4__splat:
  case OpCode::F64x2__splat:

  case OpCode::I8x16__eq:
  case OpCode::I8x16__ne:
  case OpCode::I8x16__lt_s:
  case OpCode::I8x16__lt_u:
  case OpCode::I8x16__gt_s:
  case OpCode::I8x16__gt_u:
  case OpCode::I8x16__le_s:
  case OpCode::I8x16__le_u:
  case OpCode::I8x16__ge_s:
  case OpCode::I8x16__ge_u:

  case OpCode::I16x8__eq:
  case OpCode::I16x8__ne:
  case OpCode::I16x8__lt_s:
  case OpCode::I16x8__lt_u:
  case OpCode::I16x8__gt_s:
  case OpCode::I16x8__gt_u:
  case OpCode::I16x8__le_s:
  case OpCode::I16x8__le_u:
  case OpCode::I16x8__ge_s:
  case OpCode::I16x8__ge_u:

  case OpCode::I32x4__eq:
  case OpCode::I32x4__ne:
  case OpCode::I32x4__lt_s:
  case OpCode::I32x4__lt_u:
  case OpCode::I32x4__gt_s:
  case OpCode::I32x4__gt_u:
  case OpCode::I32x4__le_s:
  case OpCode::I32x4__le_u:
  case OpCode::I32x4__ge_s:
  case OpCode::I32x4__ge_u:

  case OpCode::F32x4__eq:
  case OpCode::F32x4__ne:
  case OpCode::F32x4__lt:
  case OpCode::F32x4__gt:
  case OpCode::F32x4__le:
  case OpCode::F32x4__ge:

  case OpCode::F64x2__eq:
  case OpCode::F64x2__ne:
  case OpCode::F64x2__lt:
  case OpCode::F64x2__gt:
  case OpCode::F64x2__le:
  case OpCode::F64x2__ge:

  case OpCode::V128__not:
  case OpCode::V128__and:
  case OpCode::V128__andnot:
  case OpCode::V128__or:
  case OpCode::V128__xor:
  case OpCode::V128__bitselect:
  case OpCode::V128__any_true:

  case OpCode::I8x16__abs:
  case OpCode::I8x16__neg:
  case OpCode::I8x16__popcnt:
  case OpCode::I8x16__all_true:
  case OpCode::I8x16__bitmask:
  case OpCode::I8x16__narrow_i16x8_s:
  case OpCode::I8x16__narrow_i16x8_u:
  case OpCode::I8x16__shl:
  case OpCode::I8x16__shr_s:
  case OpCode::I8x16__shr_u:
  case OpCode::I8x16__add:
  case OpCode::I8x16__add_sat_s:
  case OpCode::I8x16__add_sat_u:
  case OpCode::I8x16__sub:
  case OpCode::I8x16__sub_sat_s:
  case OpCode::I8x16__sub_sat_u:
  case OpCode::I8x16__min_s:
  case OpCode::I8x16__min_u:
  case OpCode::I8x16__max_s:
  case OpCode::I8x16__max_u:
  case OpCode::I8x16__avgr_u:

  case OpCode::I16x8__abs:
  case OpCode::I16x8__neg:
  case OpCode::I16x8__all_true:
  case OpCode::I16x8__bitmask:
  case OpCode::I16x8__narrow_i32x4_s:
  case OpCode::I16x8__narrow_i32x4_u:
  case OpCode::I16x8__extend_low_i8x16_s:
  case OpCode::I16x8__extend_high_i8x16_s:
  case OpCode::I16x8__extend_low_i8x16_u:
  case OpCode::I16x8__extend_high_i8x16_u:
  case OpCode::I16x8__shl:
  case OpCode::I16x8__shr_s:
  case OpCode::I16x8__shr_u:
  case OpCode::I16x8__add:
  case OpCode::I16x8__add_sat_s:
  case OpCode::I16x8__add_sat_u:
  case OpCode::I16x8__sub:
  case OpCode::I16x8__sub_sat_s:
  case OpCode::I16x8__sub_sat_u:
  case OpCode::I16x8__mul:
  case OpCode::I16x8__min_s:
  case OpCode::I16x8__min_u:
  case OpCode::I16x8__max_s:
  case OpCode::I16x8__max_u:
  case OpCode::I16x8__avgr_u:
  case OpCode::I16x8__extmul_low_i8x16_s:
  case OpCode::I16x8__extmul_high_i8x16_s:
  case OpCode::I16x8__extmul_low_i8x16_u:
  case OpCode::I16x8__extmul_high_i8x16_u:
  case OpCode::I16x8__q15mulr_sat_s:
  case OpCode::I16x8__extadd_pairwise_i8x16_s:
  case OpCode::I16x8__extadd_pairwise_i8x16_u:

  case OpCode::I32x4__abs:
  case OpCode::I32x4__neg:
  case OpCode::I32x4__all_true:
  case OpCode::I32x4__bitmask:
  case OpCode::I32x4__extend_low_i16x8_s:
  case OpCode::I32x4__extend_high_i16x8_s:
  case OpCode::I32x4__extend_low_i16x8_u:
  case OpCode::I32x4__extend_high_i16x8_u:
  case OpCode::I32x4__shl:
  case OpCode::I32x4__shr_s:
  case OpCode::I32x4__shr_u:
  case OpCode::I32x4__add:
  case OpCode::I32x4__sub:
  case OpCode::I32x4__mul:
  case OpCode::I32x4__min_s:
  case OpCode::I32x4__min_u:
  case OpCode::I32x4__max_s:
  case OpCode::I32x4__max_u:
  case OpCode::I32x4__extmul_low_i16x8_s:
  case OpCode::I32x4__extmul_high_i16x8_s:
  case OpCode::I32x4__extmul_low_i16x8_u:
  case OpCode::I32x4__extmul_high_i16x8_u:
  case OpCode::I32x4__extadd_pairwise_i16x8_s:
  case OpCode::I32x4__extadd_pairwise_i16x8_u:

  case OpCode::I64x2__abs:
  case OpCode::I64x2__neg:
  case OpCode::I64x2__bitmask:
  case OpCode::I64x2__extend_low_i32x4_s:
  case OpCode::I64x2__extend_high_i32x4_s:
  case OpCode::I64x2__extend_low_i32x4_u:
  case OpCode::I64x2__extend_high_i32x4_u:
  case OpCode::I64x2__shl:
  case OpCode::I64x2__shr_s:
  case OpCode::I64x2__shr_u:
  case OpCode::I64x2__add:
  case OpCode::I64x2__sub:
  case OpCode::I64x2__mul:
  case OpCode::I64x2__eq:
  case OpCode::I64x2__ne:
  case OpCode::I64x2__lt_s:
  case OpCode::I64x2__gt_s:
  case OpCode::I64x2__le_s:
  case OpCode::I64x2__ge_s:
  case OpCode::I64x2__all_true:
  case OpCode::I64x2__extmul_low_i32x4_s:
  case OpCode::I64x2__extmul_high_i32x4_s:
  case OpCode::I64x2__extmul_low_i32x4_u:
  case OpCode::I64x2__extmul_high_i32x4_u:

  case OpCode::F32x4__abs:
  case OpCode::F32x4__neg:
  case OpCode::F32x4__sqrt:
  case OpCode::F32x4__add:
  case OpCode::F32x4__sub:
  case OpCode::F32x4__mul:
  case OpCode::F32x4__div:
  case OpCode::F32x4__min:
  case OpCode::F32x4__max:
  case OpCode::F32x4__pmin:
  case OpCode::F32x4__pmax:

  case OpCode::F64x2__abs:
  case OpCode::F64x2__neg:
  case OpCode::F64x2__sqrt:
  case OpCode::F64x2__add:
  case OpCode::F64x2__sub:
  case OpCode::F64x2__mul:
  case OpCode::F64x2__div:
  case OpCode::F64x2__min:
  case OpCode::F64x2__max:
  case OpCode::F64x2__pmin:
  case OpCode::F64x2__pmax:

  case OpCode::I32x4__trunc_sat_f32x4_s:
  case OpCode::I32x4__trunc_sat_f32x4_u:
  case OpCode::F32x4__convert_i32x4_s:
  case OpCode::F32x4__convert_i32x4_u:
  case OpCode::I32x4__trunc_sat_f64x2_s_zero:
  case OpCode::I32x4__trunc_sat_f64x2_u_zero:
  case OpCode::F64x2__convert_low_i32x4_s:
  case OpCode::F64x2__convert_low_i32x4_u:
  case OpCode::F32x4__demote_f64x2_zero:
  case OpCode::F64x2__promote_low_f32x4:

  case OpCode::I32x4__dot_i16x8_s:
  case OpCode::F32x4__ceil:
  case OpCode::F32x4__floor:
  case OpCode::F32x4__trunc:
  case OpCode::F32x4__nearest:
  case OpCode::F64x2__ceil:
  case OpCode::F64x2__floor:
  case OpCode::F64x2__trunc:
  case OpCode::F64x2__nearest:
    return {};

  // Atomic Memory Instructions.
  case OpCode::Atomic__fence:
    return readCheckZero(Instr.getTargetIndex());

  case OpCode::Memory__atomic__notify:
  case OpCode::Memory__atomic__wait32:
  case OpCode::Memory__atomic__wait64:

  case OpCode::I32__atomic__load:
  case OpCode::I64__atomic__load:
  case OpCode::I32__atomic__load8_u:
  case OpCode::I32__atomic__load16_u:
  case OpCode::I64__atomic__load8_u:
  case OpCode::I64__atomic__load16_u:
  case OpCode::I64__atomic__load32_u:
  case OpCode::I32__atomic__store:
  case OpCode::I64__atomic__store:
  case OpCode::I32__atomic__store8:
  case OpCode::I32__atomic__store16:
  case OpCode::I64__atomic__store8:
  case OpCode::I64__atomic__store16:
  case OpCode::I64__atomic__store32:
  case OpCode::I32__atomic__rmw__add:
  case OpCode::I64__atomic__rmw__add:
  case OpCode::I32__atomic__rmw8__add_u:
  case OpCode::I32__atomic__rmw16__add_u:
  case OpCode::I64__atomic__rmw8__add_u:
  case OpCode::I64__atomic__rmw16__add_u:
  case OpCode::I64__atomic__rmw32__add_u:
  case OpCode::I32__atomic__rmw__sub:
  case OpCode::I64__atomic__rmw__sub:
  case OpCode::I32__atomic__rmw8__sub_u:
  case OpCode::I32__atomic__rmw16__sub_u:
  case OpCode::I64__atomic__rmw8__sub_u:
  case OpCode::I64__atomic__rmw16__sub_u:
  case OpCode::I64__atomic__rmw32__sub_u:
  case OpCode::I32__atomic__rmw__and:
  case OpCode::I64__atomic__rmw__and:
  case OpCode::I32__atomic__rmw8__and_u:
  case OpCode::I32__atomic__rmw16__and_u:
  case OpCode::I64__atomic__rmw8__and_u:
  case OpCode::I64__atomic__rmw16__and_u:
  case OpCode::I64__atomic__rmw32__and_u:
  case OpCode::I32__atomic__rmw__or:
  case OpCode::I64__atomic__rmw__or:
  case OpCode::I32__atomic__rmw8__or_u:
  case OpCode::I32__atomic__rmw16__or_u:
  case OpCode::I64__atomic__rmw8__or_u:
  case OpCode::I64__atomic__rmw16__or_u:
  case OpCode::I64__atomic__rmw32__or_u:
  case OpCode::I32__atomic__rmw__xor:
  case OpCode::I64__atomic__rmw__xor:
  case OpCode::I32__atomic__rmw8__xor_u:
  case OpCode::I32__atomic__rmw16__xor_u:
  case OpCode::I64__atomic__rmw8__xor_u:
  case OpCode::I64__atomic__rmw16__xor_u:
  case OpCode::I64__atomic__rmw32__xor_u:
  case OpCode::I32__atomic__rmw__xchg:
  case OpCode::I64__atomic__rmw__xchg:
  case OpCode::I32__atomic__rmw8__xchg_u:
  case OpCode::I32__atomic__rmw16__xchg_u:
  case OpCode::I64__atomic__rmw8__xchg_u:
  case OpCode::I64__atomic__rmw16__xchg_u:
  case OpCode::I64__atomic__rmw32__xchg_u:
  case OpCode::I32__atomic__rmw__cmpxchg:
  case OpCode::I64__atomic__rmw__cmpxchg:
  case OpCode::I32__atomic__rmw8__cmpxchg_u:
  case OpCode::I32__atomic__rmw16__cmpxchg_u:
  case OpCode::I64__atomic__rmw8__cmpxchg_u:
  case OpCode::I64__atomic__rmw16__cmpxchg_u:
  case OpCode::I64__atomic__rmw32__cmpxchg_u:
    return readMemImmediate();

  default:
    return logLoadError(ErrCode::Value::IllegalOpCode, Instr.getOffset(),
                        ASTNodeAttr::Instruction);
  }
}

Expect<void> Loader::checkInstrProposals(OpCode Code,
                                         uint64_t Offset) const noexcept {
  if (Code >= OpCode::I32__trunc_sat_f32_s &&
      Code <= OpCode::I64__trunc_sat_f64_u) {
    // These instructions are for NonTrapFloatToIntConversions proposal.
    if (unlikely(!Conf.hasProposal(Proposal::NonTrapFloatToIntConversions))) {
      return logNeedProposal(ErrCode::Value::IllegalOpCode,
                             Proposal::NonTrapFloatToIntConversions, Offset,
                             ASTNodeAttr::Instruction);
    }
  } else if (Code >= OpCode::I32__extend8_s &&
             Code <= OpCode::I64__extend32_s) {
    // These instructions are for SignExtensionOperators proposal.
    if (unlikely(!Conf.hasProposal(Proposal::SignExtensionOperators))) {
      return logNeedProposal(ErrCode::Value::IllegalOpCode,
                             Proposal::SignExtensionOperators, Offset,
                             ASTNodeAttr::Instruction);
    }
  } else if ((Code >= OpCode::Ref__null && Code <= OpCode::Ref__func) ||
             (Code >= OpCode::Table__init && Code <= OpCode::Table__copy) ||
             (Code >= OpCode::Memory__init && Code <= OpCode::Memory__fill)) {
    // These instructions are for ReferenceTypes or BulkMemoryOperations
    // proposal.
    if (unlikely(!Conf.hasProposal(Proposal::ReferenceTypes)) &&
        unlikely(!Conf.hasProposal(Proposal::BulkMemoryOperations))) {
      return logNeedProposal(ErrCode::Value::IllegalOpCode,
                             Proposal::ReferenceTypes, Offset,
                             ASTNodeAttr::Instruction);
    }
  } else if (Code == OpCode::Select_t ||
             (Code >= OpCode::Table__get && Code <= OpCode::Table__set) ||
             (Code >= OpCode::Table__grow && Code <= OpCode::Table__fill)) {
    // These instructions are for ReferenceTypes proposal.
    if (unlikely(!Conf.hasProposal(Proposal::ReferenceTypes))) {
      return logNeedProposal(ErrCode::Value::IllegalOpCode,
                             Proposal::ReferenceTypes, Offset,
                             ASTNodeAttr::Instruction);
    }
  } else if (Code >= OpCode::V128__load &&
             Code <= OpCode::F64x2__convert_low_i32x4_u) {
    // These instructions are for SIMD proposal.
    if (!Conf.hasProposal(Proposal::SIMD)) {
      return logNeedProposal(ErrCode::Value::IllegalOpCode, Proposal::SIMD,
                             Offset, ASTNodeAttr::Instruction);
    }
  } else if (Code == OpCode::Return_call ||
             Code == OpCode::Return_call_indirect ||
             Code == OpCode::Return_call_ref) {
    // These instructions are for TailCall proposal.
    if (!Conf.hasProposal(Proposal::TailCall)) {
      return logNeedProposal(ErrCode::Value::IllegalOpCode, Proposal::TailCall,
                             Offset, ASTNodeAttr::Instruction);
    }
  } else if (Code >= OpCode::I32__atomic__load &&
             Code <= OpCode::I64__atomic__rmw32__cmpxchg_u) {
    // These instructions are for Thread proposal.
    if (!Conf.hasProposal(Proposal::Threads)) {
      return logNeedProposal(ErrCode::Value::IllegalOpCode, Proposal::Threads,
                             Offset, ASTNodeAttr::Instruction);
    }
  } else if (Code == OpCode::Call_ref || Code == OpCode::Return_call_ref ||
             Code == OpCode::Ref__as_non_null || Code == OpCode::Br_on_null ||
             Code == OpCode::Br_on_non_null) {
    if (!Conf.hasProposal(Proposal::FunctionReferences)) {
      return logNeedProposal(ErrCode::Value::IllegalOpCode,
                             Proposal::FunctionReferences, Offset,
                             ASTNodeAttr::Instruction);
    }
  }
  return {};
}

} // namespace Loader
} // namespace WasmEdge<|MERGE_RESOLUTION|>--- conflicted
+++ resolved
@@ -286,24 +286,14 @@
   }
 
   // Reference Instructions.
-<<<<<<< HEAD
   case OpCode::Ref__null:
-    if (auto Res = loadHeapType()) {
+    if (auto Res = loadHeapType(ASTNodeAttr::Instruction)) {
       Instr.setHeapType(*Res);
     } else {
       return logLoadError(Res.error(), FMgr.getLastOffset(),
                           ASTNodeAttr::Instruction);
-=======
-  case OpCode::Ref__null: {
-    auto Res = loadRefType(ASTNodeAttr::Instruction);
-    if (!Res) {
-      // The AST node information is handled.
-      return Unexpect(Res);
->>>>>>> ef5abf99
-    }
-    Instr.setRefType(*Res);
-    return {};
-  }
+    }
+    return {};
   case OpCode::Ref__is_null:
     return {};
   case OpCode::Ref__as_non_null:
