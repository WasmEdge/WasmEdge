--- conflicted
+++ resolved
@@ -152,16 +152,10 @@
                         ASTNodeAttr::Type_Function);
   }
 
-  auto loadValTypeList = [this](std::vector<ValType> &ValTypeList) {
-    return loadVec(ValTypeList, [this](ValType &VType) -> Expect<void> {
-      if (auto Res = FMgr.readByte()) {
-        ValType Type = static_cast<ValType>(*Res);
-        if (auto Check = checkValTypeProposals(Type, FMgr.getLastOffset(),
-                                               ASTNodeAttr::Type_Function);
-            !Check) {
-          return Unexpect(Check);
-        }
-        VType = Type;
+  auto loadValTypeList = [this](std::vector<FullValType> &ValTypeList) {
+    return loadVec(ValTypeList, [this](FullValType &VType) -> Expect<void> {
+      if (auto Res = loadFullValType()) {
+        VType = *Res;
         return {};
       } else {
         return Unexpect(Res);
@@ -174,17 +168,6 @@
     return logLoadError(Res.error(), FMgr.getLastOffset(),
                         ASTNodeAttr::Type_Function);
   }
-<<<<<<< HEAD
-  for (uint32_t I = 0; I < VecCnt; ++I) {
-    if (auto Res = loadFullValType()) {
-      FuncType.getParamTypes().push_back(*Res);
-    } else {
-      return logLoadError(Res.error(), FMgr.getLastOffset(),
-                          ASTNodeAttr::Type_Function);
-    }
-  }
-=======
->>>>>>> 18f0d88a
 
   // Read vector of result types.
   if (auto Res = loadValTypeList(FuncType.getReturnTypes()); !Res) {
@@ -197,17 +180,6 @@
                            Proposal::MultiValue, FMgr.getLastOffset(),
                            ASTNodeAttr::Type_Function);
   }
-<<<<<<< HEAD
-  for (uint32_t I = 0; I < VecCnt; ++I) {
-    if (auto Res = loadFullValType()) {
-      FuncType.getReturnTypes().push_back(*Res);
-    } else {
-      return logLoadError(Res.error(), FMgr.getLastOffset(),
-                          ASTNodeAttr::Type_Function);
-    }
-  }
-=======
->>>>>>> 18f0d88a
   return {};
 }
 
