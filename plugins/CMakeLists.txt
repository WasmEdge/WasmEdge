# SPDX-License-Identifier: Apache-2.0
# SPDX-FileCopyrightText: 2019-2022 Second State INC

if(WASMEDGE_PLUGIN_WASI_NN_BACKEND)
  add_subdirectory(wasi_nn)
endif()

if(WASMEDGE_PLUGIN_WASI_CRYPTO)
  add_subdirectory(wasi_crypto)
endif()

if(WASMEDGE_PLUGIN_PROCESS)
  # Only Linux systems support wasmedge_process now.
  if(CMAKE_SYSTEM_NAME MATCHES "Linux")
    add_subdirectory(wasmedge_process)
  else()
    message(WARNING "Only Linux platforms support WasmEdge_Process plug-in now.")
  endif()
endif()

if(WASMEDGE_PLUGIN_HTTPSREQ)
  # Only Linux systems support wasmedge_httpsreq now.
  if(CMAKE_SYSTEM_NAME MATCHES "Linux")
    add_subdirectory(wasmedge_httpsreq)
  else()
    message(WARNING "Only Linux platforms support WasmEdge_HttpsReq plug-in now.")
  endif()
endif()

<<<<<<< HEAD
if(WASMEDGE_PLUGIN_ZLIB)
  add_subdirectory(wasmedge_zlib)
=======
if(WASMEDGE_PLUGIN_WASM_BPF)
  # Only Linux systems support wasm_bpf now.
  if(CMAKE_SYSTEM_NAME MATCHES "Linux")
    add_subdirectory(wasm_bpf)
  else()
    message(WARNING "Only Linux platforms support wasm_bpf plug-in now.")
  endif()
>>>>>>> 4c37361f
endif()<|MERGE_RESOLUTION|>--- conflicted
+++ resolved
@@ -27,10 +27,6 @@
   endif()
 endif()
 
-<<<<<<< HEAD
-if(WASMEDGE_PLUGIN_ZLIB)
-  add_subdirectory(wasmedge_zlib)
-=======
 if(WASMEDGE_PLUGIN_WASM_BPF)
   # Only Linux systems support wasm_bpf now.
   if(CMAKE_SYSTEM_NAME MATCHES "Linux")
@@ -38,5 +34,8 @@
   else()
     message(WARNING "Only Linux platforms support wasm_bpf plug-in now.")
   endif()
->>>>>>> 4c37361f
+endif()
+
+if(WASMEDGE_PLUGIN_ZLIB)
+  add_subdirectory(wasmedge_zlib)
 endif()