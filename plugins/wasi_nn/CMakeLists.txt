# SPDX-License-Identifier: Apache-2.0
# SPDX-FileCopyrightText: 2019-2022 Second State INC

wasmedge_add_library(wasmedgePluginWasiNN
  SHARED
  wasinnenv.cpp
  wasinnfunc.cpp
  wasinnmodule.cpp
)

target_compile_options(wasmedgePluginWasiNN
  PUBLIC
  -DWASMEDGE_PLUGIN
)

if(CMAKE_SYSTEM_NAME MATCHES "Darwin")
  target_link_options(wasmedgePluginWasiNN
    PUBLIC
    -Wl,-U,__ZN8WasmEdge6Plugin14PluginRegisterC1EPKNS0_6Plugin16PluginDescriptorE
    -Wl,-U,__ZN8WasmEdge6Plugin14PluginRegisterD1Ev
  )
endif()

target_include_directories(wasmedgePluginWasiNN
  PUBLIC
  $<TARGET_PROPERTY:wasmedgePlugin,INCLUDE_DIRECTORIES>
  ${CMAKE_CURRENT_SOURCE_DIR}
)

if(WASMEDGE_LINK_PUGLINS_STATIC)
  target_link_libraries(wasmedgePluginWasiNN
    PRIVATE
    wasmedgeCAPI
  )
else()
  target_link_libraries(wasmedgePluginWasiNN
    PRIVATE
    wasmedge_shared
  )
endif()

install(TARGETS wasmedgePluginWasiNN DESTINATION ${CMAKE_INSTALL_LIBDIR}/wasmedge)

# Add backends building flags.
foreach(BACKEND ${WASMEDGE_PLUGIN_WASI_NN_BACKEND})
<<<<<<< HEAD
  if(BACKEND MATCHES "OpenVINO")
    message(STATUS "Build OpenVIN1O backend for WASI-NN")
=======
  string(TOLOWER ${BACKEND} BACKEND)
  if(BACKEND STREQUAL "openvino")
    message(STATUS "WASI-NN: Build OpenVINO backend for WASI-NN")
    find_package(InferenceEngine REQUIRED)
>>>>>>> fdf787af
    add_definitions(-DWASMEDGE_PLUGIN_WASI_NN_BACKEND_OPENVINO)
    if(NOT OPENVINO_VERSION)
      set(OPENVINO_VERSION "2022.2")
    endif()
    find_package(InferenceEngine QUIET)
    if(${InferenceEngine_FOUND})
      message(STATUS "OpenVINO has been installed in ${InferenceEngine_DIR}")
      target_link_libraries(wasmedgePluginWasiNN
        PUBLIC
        ${InferenceEngine_LIBRARIES}
      )
      break()
    endif()
    if(APPLE)
      message(STATUS "This is APPLE")
      set(WASMEDGE_OPENVINO_BIN_SUFFIX "${OPENVINO_VERSION}/macos/m_openvino_toolkit_osx_2022.2.0.7713.af16ea1d79a_x86_64.tgz")
      set(WASMEDGE_OPENVINO_HASH "450979453f254c630b459106d9682625be48a05a354760dfb86f993a9945a256")
    elseif(UNIX)
      execute_process(COMMAND bash -c "cat /etc/*release | grep ^NAME"
        RESULT_VARIABLE DOWNLOAD_ERROR 
        OUTPUT_VARIABLE OS_PLATFORM
        OUTPUT_STRIP_TRAILING_WHITESPACE)
        # install OpenVINO on Ubuntu
      if(${OS_PLATFORM} MATCHES "Ubuntu")
        if(CMAKE_SYSTEM_PROCESSOR STREQUAL "x86_64" OR CMAKE_SYSTEM_PROCESSOR STREQUAL "AMD64")
          execute_process(COMMAND bash -c "cat /etc/*release | grep ^VERSION_ID"
            RESULT_VARIABLE DOWNLOAD_ERROR 
            OUTPUT_VARIABLE OS_VERSION
            OUTPUT_STRIP_TRAILING_WHITESPACE)

            if(OS_VERSION MATCHES "18")
              set(WASMEDGE_OPENVINO_BIN_SUFFIX "${OPENVINO_VERSION}/linux/l_openvino_toolkit_ubuntu18_2022.2.0.7713.af16ea1d79a_x86_64.tgz")
              set(WASMEDGE_OPENVINO_HASH "c82f7d170e20b0816246bc3684005bf8ed014c07621341052d9cf5d58f841b22")
            elseif(OS_VERSION MATCHES "20")
              set(WASMEDGE_OPENVINO_BIN_SUFFIX "${OPENVINO_VERSION}/linux/l_openvino_toolkit_ubuntu20_2022.2.0.7713.af16ea1d79a_x86_64.tgz")
              set(WASMEDGE_OPENVINO_HASH "0d1b985aa46d65da7392f86ddb88f87be7627c04c6f8ba996aa2d14b39ab67e5")
            endif()
        else()
          message(WARNING "No suitable OpenVINO version was found, try build and compile OpenVINO yourself")
        endif()
      elseif(${OS_PLATFORM} MATCHES "CentOS")
        if(CMAKE_SYSTEM_PROCESSOR STREQUAL "x86_64" OR CMAKE_SYSTEM_PROCESSOR STREQUAL "AMD64")
          set(WASMEDGE_OPENVINO_BIN_SUFFIX "2021.4/l_openvino_toolkit_runtime_centos7_p_2021.4.582.tgz")
          set(WASMEDGE_OPENVINO_HASH "0b13a0eb5cea61bfab3b918ffcda23d914694918555dc23f6f134cd2cccf5eec")
          set(OpenVINO_2021 TRUE)
        else()
          message(WARNING "No suitable OpenVINO version was found, try build and compile OpenVINO yourself")
        endif()
      elseif(${OS_PLATFORM} MATCHES "Red")
        set(WASMEDGE_OPENVINO_BIN_SUFFIX "${OPENVINO_VERSION}/linux/l_openvino_toolkit_rhel8_2022.2.0.7713.af16ea1d79a_x86_64.tgz")
        set(WASMEDGE_OPENVINO_HASH "73bb867d9b3f514fafa67231a6f5e16aa6e450bd98571aa00f33cd5c2af9716a")
      elseif(${OS_PLATFORM} MATCHES "Debian")
        if(CMAKE_SYSTEM_PROCESSOR STREQUAL "aarch64")
          set(WASMEDGE_OPENVINO_BIN_SUFFIX "${OPENVINO_VERSION}/linux/l_openvino_toolkit_debian9_arm_2022.2.0.7713.af16ea1d79a_armhf.tgz")
          set(WASMEDGE_OPENVINO_HASH "f0e591667745c35d4c8dd9facccf1e7cf65fe2425069a9584dff4e89e032cb67")
        endif()
      endif()
      
    elseif(WIN32)
      set(WASMEDGE_OPENVINO_BIN_SUFFIX "${OPENVINO_VERSION}/windows/w_openvino_toolkit_windows_2022.2.0.7713.af16ea1d79a_x86_64.zip")
      set(WASMEDGE_OPENVINO_HASH "450979453f254c630b459106d9682625be48a05a354760dfb86f993a9945a256")
    else()
      message(FATAL_ERROR "WASI-NN: backend ${BACKEND} not found or should be installed by yourself.")
    endif()
    
    # Fetch OpenVINO library.
    FetchContent_Declare(
      wasmopenvino
      URL "https://storage.openvinotoolkit.org/repositories/openvino/packages/${WASMEDGE_OPENVINO_BIN_SUFFIX}"
      URL_HASH "SHA256=${WASMEDGE_OPENVINO_HASH}"
    )
<<<<<<< HEAD
    FetchContent_GetProperties(wasmopenvino)
    
    if(NOT wasmopenvino_POPULATED)
      message(STATUS "Downloading : OpenVINO")
      FetchContent_Populate(wasmopenvino)
      message(STATUS "Downloading : OpenVINO - done")
    endif()
    

    message(STATUS "OpenVINO downloaded in ${wasmopenvino_SOURCE_DIR}")
    
    if(OpenVINO_2021)
      set(InferenceEngine_DIR ${wasmopenvino_SOURCE_DIR}/deployment_tools/inference_engine/share CACHE INTERNAL "OpenVINO Library location")
      find_package(InferenceEngine REQUIRED)
      target_link_libraries(wasmedgePluginWasiNN
        PUBLIC
        ${InferenceEngine_LIBRARIES}
      )
    else()
      set(OpenVINO_DIR ${wasmopenvino_SOURCE_DIR}/runtime/cmake CACHE INTERNAL "OpenVINO Library location")
      set(InferenceEngine_DIR ${wasmopenvino_SOURCE_DIR}/runtime/cmake CACHE INTERNAL "OpenVINO Library location")
      find_package(OpenVINO REQUIRED)
      target_link_libraries(wasmedgePluginWasiNN
        PUBLIC
        openvino::runtime::c
      )
    endif()
  elseif(BACKEND MATCHES "PyTorch")
    message(STATUS "Build PyTorch backend for WASI-NN")
=======
  elseif(BACKEND STREQUAL "pytorch")
    message(STATUS "WASI-NN: Build PyTorch backend for WASI-NN")
>>>>>>> fdf787af
    find_package(Torch REQUIRED)
    add_definitions(-DWASMEDGE_PLUGIN_WASI_NN_BACKEND_TORCH)
    target_link_libraries(wasmedgePluginWasiNN
      PUBLIC
      ${TORCH_LIBRARIES}
    )
  elseif(BACKEND STREQUAL "tensorflowlite")
    message(STATUS "WASI-NN: Build Tensorflow lite backend for WASI-NN")
    # TODO: Move these complicated steps into a helper cmake.
    add_definitions(-DWASMEDGE_PLUGIN_WASI_NN_BACKEND_TFLITE)

    if(NOT WASMEDGE_DEPS_VERSION)
      set(WASMEDGE_DEPS_VERSION "0.11.1")
    endif()

    # Clone required shared libraries
    if(ANDROID)
      if(CMAKE_SYSTEM_PROCESSOR STREQUAL "aarch64")
        set(WASMEDGE_TENSORFLOW_SYSTEM_NAME "android_aarch64")
        set(WASMEDGE_TENSORFLOW_DEPS_TFLITE_HASH "a25dafad049cbc998c1f9682c57aec22b2fe5799eeffdd4ed19793a734cde8a4")
      elseif()
        message(FATAL_ERROR "Unsupported architecture: ${CMAKE_SYSTEM_PROCESSOR}")
      endif()
    elseif(APPLE)
      if(CMAKE_SYSTEM_PROCESSOR STREQUAL "x86_64" OR CMAKE_SYSTEM_PROCESSOR STREQUAL "AMD64")
        set(WASMEDGE_TENSORFLOW_SYSTEM_NAME "darwin_x86_64")
        set(WASMEDGE_TENSORFLOW_DEPS_TFLITE_HASH "2593772df440a768e79d87e74a860378f46fb0b7d1e7805879ab2ec26a093b57")
      else()
        message(FATAL_ERROR "Unsupported architecture: ${CMAKE_SYSTEM_PROCESSOR}")
      endif()
    elseif(UNIX)
      if(CMAKE_SYSTEM_PROCESSOR STREQUAL "x86_64" OR CMAKE_SYSTEM_PROCESSOR STREQUAL "AMD64")
        set(WASMEDGE_TENSORFLOW_SYSTEM_NAME "manylinux2014_x86_64")
        set(WASMEDGE_TENSORFLOW_DEPS_TFLITE_HASH "43b2a782efb58b047c6d33f64d7ac711b24426959f91287d910edb8937c11dea")
      elseif(CMAKE_SYSTEM_PROCESSOR STREQUAL "aarch64")
        set(WASMEDGE_TENSORFLOW_SYSTEM_NAME "manylinux2014_aarch64")
        set(WASMEDGE_TENSORFLOW_DEPS_TFLITE_HASH "1f47dcd05f32907848253e0f4b0eb3a6276802dae41d2b7de61214b75ba02395")
      else()
        message(FATAL_ERROR "Unsupported architecture: ${CMAKE_SYSTEM_PROCESSOR}")
      endif()
    else()
      message(FATAL_ERROR "Unsupported system: ${CMAKE_SYSTEM_NAME}")
    endif()

    include(FetchContent)

    # Fetch Tensorflow-lite library.
    FetchContent_Declare(
      wasmedgetensorflowdepslite
      URL "https://github.com/second-state/WasmEdge-tensorflow-deps/releases/download/${WASMEDGE_DEPS_VERSION}/WasmEdge-tensorflow-deps-TFLite-${WASMEDGE_DEPS_VERSION}-${WASMEDGE_TENSORFLOW_SYSTEM_NAME}.tar.gz"
      URL_HASH "SHA256=${WASMEDGE_TENSORFLOW_DEPS_TFLITE_HASH}"
    )
    FetchContent_GetProperties(wasmedgetensorflowdepslite)

    if(NOT wasmedgetensorflowdepslite_POPULATED)
      message(STATUS "Downloading dependency: libtensorflowlite")
      FetchContent_Populate(wasmedgetensorflowdepslite)
      message(STATUS "Downloading dependency: libtensorflowlite - done")
    endif()

    # Setup Tensorflow-lite library.
    if(APPLE)
      set(WASMEDGE_TENSORFLOW_DEPS_TFLITE_LIB
        "${wasmedgetensorflowdepslite_SOURCE_DIR}/libtensorflowlite_c.dylib"
      )
    elseif(UNIX)
      set(WASMEDGE_TENSORFLOW_DEPS_TFLITE_LIB
        "${wasmedgetensorflowdepslite_SOURCE_DIR}/libtensorflowlite_c.so"
      )
    endif()

    include(FetchContent)
    FetchContent_Declare(
      wasmedge_tensorflow_deps
      GIT_REPOSITORY https://github.com/second-state/WasmEdge-tensorflow-deps.git
      GIT_TAG ${WASMEDGE_DEPS_VERSION}
    )
    FetchContent_GetProperties(wasmedge_tensorflow_deps)

    if(NOT wasmedge_tensorflow_deps_POPULATED)
      message(STATUS "Fetching WasmEdge-tensorflow-dep repository")
      FetchContent_Populate(wasmedge_tensorflow_deps)
      message(STATUS "Fetching WasmEdge-tensorflow-dep repository - done")
    endif()

    set(WASMEDGE_TENSORFLOW_DEPS_PATH ${wasmedge_tensorflow_deps_SOURCE_DIR})
    set(WASMEDGE_TENSORFLOW_DEPS_BIN_PATH ${CMAKE_CURRENT_BINARY_DIR}/utils/WasmEdge-tensorflow-deps)

    message(STATUS "WASI-NN: Set WasmEdge-tensorflow deps source path: ${WASMEDGE_TENSORFLOW_DEPS_PATH}")
    message(STATUS "WASI-NN: Set WasmEdge-tensorflow deps binary path: ${WASMEDGE_TENSORFLOW_DEPS_BIN_PATH}")
    message(STATUS "WASI-NN: Set WasmEdge-tensorflowlite share path: ${WASMEDGE_TENSORFLOW_DEPS_TFLITE_LIB}")
    add_subdirectory(${WASMEDGE_TENSORFLOW_DEPS_PATH} ${WASMEDGE_TENSORFLOW_DEPS_BIN_PATH})
    target_include_directories(wasmedgePluginWasiNN
      PUBLIC
      ${TENSORFLOW_INCLUDE}
    )
    target_link_libraries(wasmedgePluginWasiNN
      PUBLIC
      ${WASMEDGE_TENSORFLOW_DEPS_TFLITE_LIB}
    )
  else()
    # Add the other backends here.
    message(FATAL_ERROR "WASI-NN: backend ${BACKEND} not found or unimplemented.")
  endif()
endforeach()<|MERGE_RESOLUTION|>--- conflicted
+++ resolved
@@ -43,15 +43,10 @@
 
 # Add backends building flags.
 foreach(BACKEND ${WASMEDGE_PLUGIN_WASI_NN_BACKEND})
-<<<<<<< HEAD
-  if(BACKEND MATCHES "OpenVINO")
-    message(STATUS "Build OpenVIN1O backend for WASI-NN")
-=======
   string(TOLOWER ${BACKEND} BACKEND)
   if(BACKEND STREQUAL "openvino")
     message(STATUS "WASI-NN: Build OpenVINO backend for WASI-NN")
-    find_package(InferenceEngine REQUIRED)
->>>>>>> fdf787af
+
     add_definitions(-DWASMEDGE_PLUGIN_WASI_NN_BACKEND_OPENVINO)
     if(NOT OPENVINO_VERSION)
       set(OPENVINO_VERSION "2022.2")
@@ -123,7 +118,6 @@
       URL "https://storage.openvinotoolkit.org/repositories/openvino/packages/${WASMEDGE_OPENVINO_BIN_SUFFIX}"
       URL_HASH "SHA256=${WASMEDGE_OPENVINO_HASH}"
     )
-<<<<<<< HEAD
     FetchContent_GetProperties(wasmopenvino)
     
     if(NOT wasmopenvino_POPULATED)
@@ -151,12 +145,8 @@
         openvino::runtime::c
       )
     endif()
-  elseif(BACKEND MATCHES "PyTorch")
-    message(STATUS "Build PyTorch backend for WASI-NN")
-=======
   elseif(BACKEND STREQUAL "pytorch")
     message(STATUS "WASI-NN: Build PyTorch backend for WASI-NN")
->>>>>>> fdf787af
     find_package(Torch REQUIRED)
     add_definitions(-DWASMEDGE_PLUGIN_WASI_NN_BACKEND_TORCH)
     target_link_libraries(wasmedgePluginWasiNN
