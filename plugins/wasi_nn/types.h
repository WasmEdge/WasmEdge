--- conflicted
+++ resolved
@@ -36,20 +36,13 @@
   TensorflowLite = 4,
   Autodetect = 5,
   GGML = 6,
-<<<<<<< HEAD
-  PIPER = 7,
-};
-
-#define FOR_EACH_BACKEND(F)                                                    \
-  F(OpenVINO) F(ONNX) F(Tensorflow) F(PyTorch) F(TensorflowLite) F(GGML) F(PIPER)
-=======
   NeuralSpeed = 7,
+  PIPER = 11,
 };
 
 #define FOR_EACH_BACKEND(F)                                                    \
   F(OpenVINO)                                                                  \
-  F(ONNX) F(Tensorflow) F(PyTorch) F(TensorflowLite) F(GGML) F(NeuralSpeed)
->>>>>>> a41e2ef4
+  F(ONNX) F(Tensorflow) F(PyTorch) F(TensorflowLite) F(GGML) F(NeuralSpeed) F(PIPER)
 
 struct TensorData {
   Span<uint32_t> Dimension;
