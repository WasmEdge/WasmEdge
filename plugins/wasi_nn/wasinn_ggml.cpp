--- conflicted
+++ resolved
@@ -94,1310 +94,6 @@
   if (ParseError) {
     RET_ERROR(ErrNo::InvalidEncoding, "parse metadata error."sv)
   }
-
-  // Currently supported metadata:
-  // Plugin parameters (used by this graph and created contexts):
-  //   enable-log: bool
-  //   enable-debug-log: bool
-  // Model parameters (need to reload the model if updated):
-  //   main-gpu: int64_t
-  //   n-gpu-layers: int64_t
-  //   tensor-split: string, comma-separated floating number list
-  //   embedding: bool
-  //   use-mmap: bool
-  //   warmup: bool
-  //   split-mode: string, {none,layer,row}
-  //   mmproj: string
-  // TTS parameters:
-  //   tts: bool
-  //   model-vocoder: string
-  //   tts-output-file: string
-  // Context parameters (used by the llama context):
-  //   ctx-size: int64_t
-  //   batch-size: int64_t
-  //   ubatch-size: int64_t
-  //   threads: int64_t
-  //   [local-config] always-regenerate-image-embd: bool
-  // Sampling parameters (used by the llama sampling context):
-  //   temp: double
-  //   top-p: double
-  //   repeat-penalty: double
-  //   presence-penalty: double
-  //   frequency-penalty: double
-  //   grammar: string
-  //   seed: uint64_t
-  // Config parameters (mutable config at runtime for contexts):
-  //   stream-stdout: bool
-  //   n-predict: int64_t
-  //   reverse-prompt: string
-  //   image: string
-
-  // Get the current llama parameters.
-  int64_t PrevNGPULayers = GraphRef.Params.n_gpu_layers;
-  bool PrevEmbedding = GraphRef.Params.embedding;
-  // Get the current sampler parameters.
-  double PrevTemp = GraphRef.Params.sampling.temp;
-  double PrevTopP = GraphRef.Params.sampling.top_p;
-  double PrevRepeatPenalty = GraphRef.Params.sampling.penalty_repeat;
-  double PrevPresencePenalty = GraphRef.Params.sampling.penalty_present;
-  double PrevFrequencyPenalty = GraphRef.Params.sampling.penalty_freq;
-  std::string PrevGrammar = GraphRef.Params.sampling.grammar;
-  uint64_t PrevSeed = GraphRef.Params.sampling.seed;
-
-  // The plugin parameters.
-  if (Doc.at_key("enable-log").error() == simdjson::SUCCESS) {
-    auto Err = Doc["enable-log"].get<bool>().get(GraphRef.EnableLog);
-    if (Err) {
-      RET_ERROR(ErrNo::InvalidArgument,
-                "Unable to retrieve the enable-log option."sv)
-    }
-  }
-  if (Doc.at_key("enable-debug-log").error() == simdjson::SUCCESS) {
-    auto Err = Doc["enable-debug-log"].get<bool>().get(GraphRef.EnableDebugLog);
-    if (Err) {
-      RET_ERROR(ErrNo::InvalidArgument,
-                "Unable to retrieve the enable-debug-log option."sv)
-    }
-  }
-
-  // The model parameters.
-  if (Doc.at_key("main-gpu").error() == simdjson::SUCCESS) {
-    int64_t MainGPU;
-    auto Err = Doc["main-gpu"].get<int64_t>().get(MainGPU);
-    if (Err) {
-      RET_ERROR(ErrNo::InvalidArgument,
-                "Unable to retrieve the main-gpu option."sv)
-    }
-    GraphRef.Params.main_gpu = static_cast<int32_t>(MainGPU);
-  }
-  if (Doc.at_key("n-gpu-layers").error() == simdjson::SUCCESS) {
-    int64_t NGPULayers;
-    auto Err = Doc["n-gpu-layers"].get<int64_t>().get(NGPULayers);
-    if (Err) {
-      RET_ERROR(ErrNo::InvalidArgument,
-                "Unable to retrieve the n-gpu-layers option."sv)
-    }
-    GraphRef.Params.n_gpu_layers = static_cast<int32_t>(NGPULayers);
-  }
-  if (Doc.at_key("tensor-split").error() == simdjson::SUCCESS) {
-    // The TensorSplit is a comma-separated list of non-negative values.
-    // E.g., "3,2" presents 60% of the data to GPU 0 and 40% to GPU 1.
-    std::string_view TSV;
-    auto Err = Doc["tensor-split"].get<std::string_view>().get(TSV);
-    if (Err) {
-      RET_ERROR(ErrNo::InvalidArgument,
-                "Unable to retrieve the tensor-split option."sv)
-    }
-    std::string TS(TSV);
-    std::replace(TS.begin(), TS.end(), ',', ' ');
-    std::stringstream SS(TS);
-    std::vector<float> TensorSplit;
-    GraphRef.TensorSplit.clear();
-    while (SS.good()) {
-      float TmpTensor;
-      SS >> TmpTensor;
-      GraphRef.TensorSplit.push_back(TmpTensor);
-    }
-    size_t NDevices = llama_max_devices();
-    if (GraphRef.TensorSplit.size() > NDevices) {
-      RET_ERROR(
-          ErrNo::InvalidArgument,
-          "Number of Tensor-Split is larger than MaxDevices, please reduce "sv
-          "the size of tensor-split."sv)
-    }
-    for (size_t Idx = GraphRef.TensorSplit.size(); Idx < NDevices; Idx++) {
-      GraphRef.TensorSplit.push_back(0.0f);
-    }
-  }
-  if (Doc.at_key("embedding").error() == simdjson::SUCCESS) {
-
-    auto Err = Doc["embedding"].get<bool>().get(GraphRef.Params.embedding);
-    if (Err) {
-      RET_ERROR(ErrNo::InvalidArgument,
-                "Unable to retrieve the embedding option."sv)
-    }
-  }
-  if (Doc.at_key("use-mmap").error() == simdjson::SUCCESS) {
-    auto Err = Doc["use-mmap"].get<bool>().get(GraphRef.Params.use_mmap);
-    if (Err) {
-      RET_ERROR(ErrNo::InvalidArgument,
-                "Unable to retrieve the use-mmap option."sv)
-    }
-  }
-  if (Doc.at_key("warmup").error() == simdjson::SUCCESS) {
-    auto Err = Doc["warmup"].get<bool>().get(GraphRef.Params.warmup);
-    if (Err) {
-      RET_ERROR(ErrNo::InvalidArgument,
-                "Unable to retrieve the warmup option."sv)
-    }
-  }
-  if (Doc.at_key("split-mode").error() == simdjson::SUCCESS) {
-    std::string_view SplitMode;
-    auto Err = Doc["split-mode"].get<std::string_view>().get(SplitMode);
-    if (Err) {
-      RET_ERROR(ErrNo::InvalidArgument,
-                "Unable to retrieve the split-mode option."sv)
-    }
-    if (SplitMode == "none"sv) {
-      GraphRef.SplitMode = LLAMA_SPLIT_MODE_NONE;
-    } else if (SplitMode == "layer"sv) {
-      GraphRef.SplitMode = LLAMA_SPLIT_MODE_LAYER;
-    } else if (SplitMode == "row"sv) {
-      GraphRef.SplitMode = LLAMA_SPLIT_MODE_ROW;
-    } else {
-      RET_ERROR(ErrNo::InvalidArgument,
-                "Unknown split-mode: {}. Valid: none, layer, row."sv, SplitMode)
-    }
-  }
-  if (Doc.at_key("mmproj").error() == simdjson::SUCCESS) {
-    std::string_view MMProjModelPath;
-    auto Err = Doc["mmproj"].get<std::string_view>().get(MMProjModelPath);
-    if (Err) {
-      RET_ERROR(ErrNo::InvalidArgument,
-                "Unable to retrieve the mmproj option."sv)
-    }
-    GraphRef.MMProjModelPath = MMProjModelPath;
-  }
-
-  // The TTS parameters.
-  if (Doc.at_key("tts").error() == simdjson::SUCCESS) {
-    auto Err = Doc["tts"].get<bool>().get(GraphRef.TextToSpeech);
-    if (Err) {
-      RET_ERROR(ErrNo::InvalidArgument, "Unable to retrieve the tts option."sv)
-    }
-  }
-  if (Doc.at_key("model-vocoder").error() == simdjson::SUCCESS) {
-    std::string_view VocoderModelPath;
-    auto Err =
-        Doc["model-vocoder"].get<std::string_view>().get(VocoderModelPath);
-    if (Err) {
-      RET_ERROR(ErrNo::InvalidArgument,
-                "Unable to retrieve the model-vocoder option."sv)
-    }
-    GraphRef.VocoderModelPath = VocoderModelPath;
-  }
-  if (Doc.at_key("tts-output-file").error() == simdjson::SUCCESS) {
-    std::string_view TTSOutputFilePath;
-    auto Err =
-        Doc["tts-output-file"].get<std::string_view>().get(TTSOutputFilePath);
-    if (Err) {
-      RET_ERROR(ErrNo::InvalidArgument,
-                "Unable to retrieve the tts-output-file option."sv)
-    }
-    GraphRef.TTSOutputFilePath = TTSOutputFilePath;
-  }
-
-  // The context parameters.
-  if (Doc.at_key("ctx-size").error() == simdjson::SUCCESS) {
-    int64_t CtxSize;
-    auto Err = Doc["ctx-size"].get<int64_t>().get(CtxSize);
-    if (Err) {
-      RET_ERROR(ErrNo::InvalidArgument,
-                "Unable to retrieve the ctx-size option."sv)
-    }
-    GraphRef.Params.n_ctx = static_cast<int32_t>(CtxSize);
-  }
-  if (Doc.at_key("batch-size").error() == simdjson::SUCCESS) {
-    int64_t BatchSize;
-    auto Err = Doc["batch-size"].get<int64_t>().get(BatchSize);
-    if (Err) {
-      RET_ERROR(ErrNo::InvalidArgument,
-                "Unable to retrieve the batch-size option."sv)
-    }
-    GraphRef.Params.n_batch = static_cast<int32_t>(BatchSize);
-  }
-  if (Doc.at_key("ubatch-size").error() == simdjson::SUCCESS) {
-    int64_t UBatchSize;
-    auto Err = Doc["ubatch-size"].get<int64_t>().get(UBatchSize);
-    if (Err) {
-      RET_ERROR(ErrNo::InvalidArgument,
-                "Unable to retrieve the ubatch-size option."sv)
-    }
-    GraphRef.Params.n_batch = static_cast<int32_t>(UBatchSize);
-  }
-  if (Doc.at_key("n-keep").error() == simdjson::SUCCESS) {
-    int64_t NKeep;
-    auto Err = Doc["n-keep"].get<int64_t>().get(NKeep);
-    if (Err) {
-      spdlog::error(
-          "[WASI-NN] GGML backend: Unable to retrieve the n-keep option."sv);
-      return ErrNo::InvalidArgument;
-    }
-    GraphRef.Params.n_keep = static_cast<int32_t>(NKeep);
-  }
-  if (Doc.at_key("n-chunks").error() == simdjson::SUCCESS) {
-    int64_t NChunks;
-    auto Err = Doc["n-chunks"].get<int64_t>().get(NChunks);
-    if (Err) {
-      spdlog::error(
-          "[WASI-NN] GGML backend: Unable to retrieve the n-chunks option."sv);
-      return ErrNo::InvalidArgument;
-    }
-    GraphRef.Params.n_chunks = static_cast<int32_t>(NChunks);
-  }
-  if (Doc.at_key("n-parallel").error() == simdjson::SUCCESS) {
-    int64_t NParallel;
-    auto Err = Doc["n-parallel"].get<int64_t>().get(NParallel);
-    if (Err) {
-      spdlog::error(
-          "[WASI-NN] GGML backend: Unable to retrieve the n-parallel option."sv);
-      return ErrNo::InvalidArgument;
-    }
-    GraphRef.Params.n_parallel = static_cast<int32_t>(NParallel);
-  }
-  if (Doc.at_key("n-sequences").error() == simdjson::SUCCESS) {
-    int64_t NSequences;
-    auto Err = Doc["n-sequences"].get<int64_t>().get(NSequences);
-    if (Err) {
-      spdlog::error(
-          "[WASI-NN] GGML backend: Unable to retrieve the n-sequences option."sv);
-      return ErrNo::InvalidArgument;
-    }
-    GraphRef.Params.n_sequences = static_cast<int32_t>(NSequences);
-  }
-  if (Doc.at_key("grp-attn-n").error() == simdjson::SUCCESS) {
-    int64_t GrpAttnN;
-    auto Err = Doc["grp-attn-n"].get<int64_t>().get(GrpAttnN);
-    if (Err) {
-      spdlog::error(
-          "[WASI-NN] GGML backend: Unable to retrieve the grp-attn-n option."sv);
-      return ErrNo::InvalidArgument;
-    }
-    GraphRef.Params.grp_attn_n = static_cast<int32_t>(GrpAttnN);
-  }
-  if (Doc.at_key("grp-attn-w").error() == simdjson::SUCCESS) {
-    int64_t GrpAttnW;
-    auto Err = Doc["grp-attn-w"].get<int64_t>().get(GrpAttnW);
-    if (Err) {
-      spdlog::error(
-          "[WASI-NN] GGML backend: Unable to retrieve the grp-attn-w option."sv);
-      return ErrNo::InvalidArgument;
-    }
-    GraphRef.Params.grp_attn_w = static_cast<int32_t>(GrpAttnW);
-  }
-  if (Doc.at_key("n-print").error() == simdjson::SUCCESS) {
-    int64_t NPrint;
-    auto Err = Doc["n-print"].get<int64_t>().get(NPrint);
-    if (Err) {
-      spdlog::error(
-          "[WASI-NN] GGML backend: Unable to retrieve the n-print option."sv);
-      return ErrNo::InvalidArgument;
-    }
-    GraphRef.Params.n_print = static_cast<int32_t>(NPrint);
-  }
-  if (Doc.at_key("rope-freq-base").error() == simdjson::SUCCESS) {
-    double RopeFreqBase;
-    auto Err = Doc["rope-freq-base"].get<double>().get(RopeFreqBase);
-    if (Err) {
-      spdlog::error(
-          "[WASI-NN] GGML backend: Unable to retrieve the rope-freq-base option."sv);
-      return ErrNo::InvalidArgument;
-    }
-    GraphRef.Params.rope_freq_base = static_cast<float>(RopeFreqBase);
-  }
-  if (Doc.at_key("rope-freq-scale").error() == simdjson::SUCCESS) {
-    double RopeFreqScale;
-    auto Err = Doc["rope-freq-scale"].get<double>().get(RopeFreqScale);
-    if (Err) {
-      spdlog::error(
-          "[WASI-NN] GGML backend: Unable to retrieve the rope-freq-scale option."sv);
-      return ErrNo::InvalidArgument;
-    }
-    GraphRef.Params.rope_freq_scale = static_cast<float>(RopeFreqScale);
-  }
-  if (Doc.at_key("yarn-ext-factor").error() == simdjson::SUCCESS) {
-    double YarnExtFactor;
-    auto Err = Doc["yarn-ext-factor"].get<double>().get(YarnExtFactor);
-    if (Err) {
-      spdlog::error(
-          "[WASI-NN] GGML backend: Unable to retrieve the yarn-ext-factor option."sv);
-      return ErrNo::InvalidArgument;
-    }
-    GraphRef.Params.yarn_ext_factor = static_cast<float>(YarnExtFactor);
-  }
-  if (Doc.at_key("yarn-attn-factor").error() == simdjson::SUCCESS) {
-    double YarnAttnFactor;
-    auto Err = Doc["yarn-attn-factor"].get<double>().get(YarnAttnFactor);
-    if (Err) {
-      spdlog::error(
-          "[WASI-NN] GGML backend: Unable to retrieve the yarn-attn-factor option."sv);
-      return ErrNo::InvalidArgument;
-    }
-    GraphRef.Params.yarn_attn_factor = static_cast<float>(YarnAttnFactor);
-  }
-  if (Doc.at_key("yarn-beta-fast").error() == simdjson::SUCCESS) {
-    double YarnBetaFast;
-    auto Err = Doc["yarn-beta-fast"].get<double>().get(YarnBetaFast);
-    if (Err) {
-      spdlog::error(
-          "[WASI-NN] GGML backend: Unable to retrieve the yarn-beta-fast option."sv);
-      return ErrNo::InvalidArgument;
-    }
-    GraphRef.Params.yarn_beta_fast = static_cast<float>(YarnBetaFast);
-  }
-  if (Doc.at_key("yarn-beta-slow").error() == simdjson::SUCCESS) {
-    double YarnBetaSlow;
-    auto Err = Doc["yarn-beta-slow"].get<double>().get(YarnBetaSlow);
-    if (Err) {
-      spdlog::error(
-          "[WASI-NN] GGML backend: Unable to retrieve the yarn-beta-slow option."sv);
-      return ErrNo::InvalidArgument;
-    }
-    GraphRef.Params.yarn_beta_slow = static_cast<float>(YarnBetaSlow);
-  }
-  if (Doc.at_key("yarn-orig-ctx").error() == simdjson::SUCCESS) {
-    int64_t YarnOrigCtx;
-    auto Err = Doc["yarn-orig-ctx"].get<int64_t>().get(YarnOrigCtx);
-    if (Err) {
-      spdlog::error(
-          "[WASI-NN] GGML backend: Unable to retrieve the yarn-orig-ctx option."sv);
-      return ErrNo::InvalidArgument;
-    }
-    GraphRef.Params.yarn_orig_ctx = static_cast<int32_t>(YarnOrigCtx);
-  }
-  if (Doc.at_key("defrag-thold").error() == simdjson::SUCCESS) {
-    double DefragThold;
-    auto Err = Doc["defrag-thold"].get<double>().get(DefragThold);
-    if (Err) {
-      spdlog::error(
-          "[WASI-NN] GGML backend: Unable to retrieve the defrag-thold option."sv);
-      return ErrNo::InvalidArgument;
-    }
-    GraphRef.Params.defrag_thold = static_cast<float>(DefragThold);
-  }
-  if (Doc.at_key("mask-valid").error() == simdjson::SUCCESS) {
-    auto Err =
-        Doc["mask-valid"].get<bool>().get(GraphRef.Params.cpuparams.mask_valid);
-    if (Err) {
-      spdlog::error(
-          "[WASI-NN] GGML backend: Unable to retrieve the mask-valid option."sv);
-      return ErrNo::InvalidArgument;
-    }
-  }
-  if (Doc.at_key("priority").error() == simdjson::SUCCESS) {
-    int64_t Priority;
-    auto Err = Doc["priority"].get<int64_t>().get(Priority);
-    if (Err) {
-      spdlog::error(
-          "[WASI-NN] GGML backend: Unable to retrieve the priority option."sv);
-      return ErrNo::InvalidArgument;
-    }
-    GraphRef.Params.cpuparams.priority =
-        static_cast<ggml_sched_priority>(Priority);
-  }
-  if (Doc.at_key("strict-cpu").error() == simdjson::SUCCESS) {
-    auto Err =
-        Doc["strict-cpu"].get<bool>().get(GraphRef.Params.cpuparams.strict_cpu);
-    if (Err) {
-      spdlog::error(
-          "[WASI-NN] GGML backend: Unable to retrieve the strict-cpu option."sv);
-      return ErrNo::InvalidArgument;
-    }
-  }
-  if (Doc.at_key("poll").error() == simdjson::SUCCESS) {
-    int64_t Poll;
-    auto Err = Doc["poll"].get<int64_t>().get(Poll);
-    if (Err) {
-      spdlog::error(
-          "[WASI-NN] GGML backend: Unable to retrieve the poll option."sv);
-      return ErrNo::InvalidArgument;
-    }
-    GraphRef.Params.cpuparams.poll = static_cast<int32_t>(Poll);
-  }
-  if (Doc.at_key("mask-valid-batch").error() == simdjson::SUCCESS) {
-    auto Err = Doc["mask-valid-batch"].get<bool>().get(
-        GraphRef.Params.cpuparams_batch.mask_valid);
-    if (Err) {
-      spdlog::error(
-          "[WASI-NN] GGML backend: Unable to retrieve the mask-valid-batch option."sv);
-      return ErrNo::InvalidArgument;
-    }
-  }
-  if (Doc.at_key("priority-batch").error() == simdjson::SUCCESS) {
-    int64_t Priority;
-    auto Err = Doc["priority-batch"].get<int64_t>().get(Priority);
-    if (Err) {
-      spdlog::error(
-          "[WASI-NN] GGML backend: Unable to retrieve the priority-batch option."sv);
-      return ErrNo::InvalidArgument;
-    }
-    GraphRef.Params.cpuparams_batch.priority =
-        static_cast<ggml_sched_priority>(Priority);
-  }
-  if (Doc.at_key("strict-cpu-batch").error() == simdjson::SUCCESS) {
-    auto Err = Doc["strict-cpu-batch"].get<bool>().get(
-        GraphRef.Params.cpuparams_batch.strict_cpu);
-    if (Err) {
-      spdlog::error(
-          "[WASI-NN] GGML backend: Unable to retrieve the strict-cpu-batch option."sv);
-      return ErrNo::InvalidArgument;
-    }
-  }
-  if (Doc.at_key("poll-batch").error() == simdjson::SUCCESS) {
-    int64_t Poll;
-    auto Err = Doc["poll-batch"].get<int64_t>().get(Poll);
-    if (Err) {
-      spdlog::error(
-          "[WASI-NN] GGML backend: Unable to retrieve the poll-batch option."sv);
-      return ErrNo::InvalidArgument;
-    }
-    GraphRef.Params.cpuparams_batch.poll = static_cast<int32_t>(Poll);
-  }
-  if (Doc.at_key("numa").error() == simdjson::SUCCESS) {
-    int64_t Numa;
-    auto Err = Doc["numa"].get<int64_t>().get(Numa);
-    if (Err) {
-      spdlog::error(
-          "[WASI-NN] GGML backend: Unable to retrieve the numa option."sv);
-      return ErrNo::InvalidArgument;
-    }
-    GraphRef.Params.numa = static_cast<ggml_numa_strategy>(Numa);
-  }
-  if (Doc.at_key("rope-scaling-type").error() == simdjson::SUCCESS) {
-    int64_t RopeScalingType;
-    auto Err = Doc["rope-scaling-type"].get<int64_t>().get(RopeScalingType);
-    if (Err) {
-      spdlog::error(
-          "[WASI-NN] GGML backend: Unable to retrieve the rope-scaling-type option."sv);
-      return ErrNo::InvalidArgument;
-    }
-    GraphRef.Params.rope_scaling_type =
-        static_cast<llama_rope_scaling_type>(RopeScalingType);
-  }
-  if (Doc.at_key("pooling-type").error() == simdjson::SUCCESS) {
-    int64_t PoolingType;
-    auto Err = Doc["pooling-type"].get<int64_t>().get(PoolingType);
-    if (Err) {
-      spdlog::error(
-          "[WASI-NN] GGML backend: Unable to retrieve the pooling-type option."sv);
-      return ErrNo::InvalidArgument;
-    }
-    GraphRef.Params.pooling_type =
-        static_cast<enum llama_pooling_type>(PoolingType);
-  }
-  if (Doc.at_key("attention-type").error() == simdjson::SUCCESS) {
-    int64_t AttentionType;
-    auto Err = Doc["attention-type"].get<int64_t>().get(AttentionType);
-    if (Err) {
-      spdlog::error(
-          "[WASI-NN] GGML backend: Unable to retrieve the attention-type option."sv);
-      return ErrNo::InvalidArgument;
-    }
-    GraphRef.Params.attention_type =
-        static_cast<llama_attention_type>(AttentionType);
-  }
-  if (Doc.at_key("split-mode").error() == simdjson::SUCCESS) {
-    int64_t SplitMode;
-    auto Err = Doc["split-mode"].get<int64_t>().get(SplitMode);
-    if (Err) {
-      spdlog::error(
-          "[WASI-NN] GGML backend: Unable to retrieve the split-mode option."sv);
-      return ErrNo::InvalidArgument;
-    }
-    GraphRef.SplitMode = static_cast<llama_split_mode>(SplitMode);
-  }
-  if (Doc.at_key("threads").error() == simdjson::SUCCESS) {
-    int64_t NThreads;
-    auto Err = Doc["threads"].get<int64_t>().get(NThreads);
-    if (Err) {
-      RET_ERROR(ErrNo::InvalidArgument,
-                "Unable to retrieve the threads option."sv)
-    }
-    GraphRef.Params.cpuparams.n_threads = static_cast<int32_t>(NThreads);
-  }
-  if (Doc.at_key("threads-batch").error() == simdjson::SUCCESS) {
-    int64_t NThreadsBatch;
-    auto Err = Doc["threads-batch"].get<int64_t>().get(NThreadsBatch);
-    if (Err) {
-      RET_ERROR(ErrNo::InvalidArgument,
-                "Unable to retrieve the threads-batch option."sv)
-    }
-    GraphRef.Params.cpuparams_batch.n_threads =
-        static_cast<int32_t>(NThreadsBatch);
-  }
-
-  // The sampling parameters.
-  if (Doc.at_key("n-prev").error() == simdjson::SUCCESS) {
-    int64_t NPrev;
-    auto Err = Doc["n-prev"].get<int64_t>().get(NPrev);
-    if (Err) {
-      RET_ERROR(ErrNo::InvalidArgument,
-                "Unable to retrieve the n_prev option."sv)
-    }
-    GraphRef.Params.sampling.n_prev = static_cast<int32_t>(NPrev);
-  }
-  if (Doc.at_key("n-probs").error() == simdjson::SUCCESS) {
-    int64_t NProbs;
-    auto Err = Doc["n-probs"].get<int64_t>().get(NProbs);
-    if (Err) {
-      RET_ERROR(ErrNo::InvalidArgument,
-                "Unable to retrieve the n_probs option."sv)
-    }
-    GraphRef.Params.sampling.n_probs = static_cast<int32_t>(NProbs);
-  }
-  if (Doc.at_key("min-keep").error() == simdjson::SUCCESS) {
-    int64_t MinKeep;
-    auto Err = Doc["min-keep"].get<int64_t>().get(MinKeep);
-    if (Err) {
-      RET_ERROR(ErrNo::InvalidArgument,
-                "Unable to retrieve the min-keep option."sv)
-    }
-    GraphRef.Params.sampling.min_keep = static_cast<int32_t>(MinKeep);
-  }
-  if (Doc.at_key("top-k").error() == simdjson::SUCCESS) {
-    int64_t TopK;
-    auto Err = Doc["top-k"].get<int64_t>().get(TopK);
-    if (Err) {
-      RET_ERROR(ErrNo::InvalidArgument,
-                "Unable to retrieve the top-k option."sv)
-    }
-    GraphRef.Params.sampling.top_k = static_cast<int32_t>(TopK);
-  }
-  if (Doc.at_key("min-p").error() == simdjson::SUCCESS) {
-    double MinP;
-    auto Err = Doc["min-p"].get<double>().get(MinP);
-    if (Err) {
-      RET_ERROR(ErrNo::InvalidArgument,
-                "Unable to retrieve the min-p option."sv)
-    }
-    GraphRef.Params.sampling.min_p = static_cast<float>(MinP);
-  }
-  if (Doc.at_key("xtc-probability").error() == simdjson::SUCCESS) {
-    double XtcProbability;
-    auto Err = Doc["xtc-probability"].get<double>().get(XtcProbability);
-    if (Err) {
-      RET_ERROR(ErrNo::InvalidArgument,
-                "Unable to retrieve the xtc-probability option."sv)
-    }
-    GraphRef.Params.sampling.xtc_probability =
-        static_cast<float>(XtcProbability);
-  }
-  if (Doc.at_key("xtc-threshold").error() == simdjson::SUCCESS) {
-    double XtcThreshold;
-    auto Err = Doc["xtc-threshold"].get<double>().get(XtcThreshold);
-    if (Err) {
-      RET_ERROR(ErrNo::InvalidArgument,
-                "Unable to retrieve the xtc-threshold option."sv)
-    }
-    GraphRef.Params.sampling.xtc_threshold = static_cast<float>(XtcThreshold);
-  }
-  if (Doc.at_key("typ-p").error() == simdjson::SUCCESS) {
-    double TypP;
-    auto Err = Doc["typ-p"].get<double>().get(TypP);
-    if (Err) {
-      RET_ERROR(ErrNo::InvalidArgument,
-                "Unable to retrieve the typ-p option."sv)
-    }
-    GraphRef.Params.sampling.typ_p = static_cast<float>(TypP);
-  }
-  if (Doc.at_key("dynatemp-range").error() == simdjson::SUCCESS) {
-    double DynaTempRange;
-    auto Err = Doc["dynatemp-range"].get<double>().get(DynaTempRange);
-    if (Err) {
-      RET_ERROR(ErrNo::InvalidArgument,
-                "Unable to retrieve the dynatemp-range option."sv)
-    }
-    GraphRef.Params.sampling.dynatemp_range = static_cast<float>(DynaTempRange);
-  }
-  if (Doc.at_key("dynatemp-exponent").error() == simdjson::SUCCESS) {
-    double DynaTempExponent;
-    auto Err = Doc["dynatemp-exponent"].get<double>().get(DynaTempExponent);
-    if (Err) {
-      RET_ERROR(ErrNo::InvalidArgument,
-                "Unable to retrieve the dynatemp-exponent option."sv)
-    }
-    GraphRef.Params.sampling.dynatemp_exponent =
-        static_cast<float>(DynaTempExponent);
-  }
-  if (Doc.at_key("last-n-penalty").error() == simdjson::SUCCESS) {
-    int64_t LastNPenalty;
-    auto Err = Doc["last-n-penalty"].get<int64_t>().get(LastNPenalty);
-    if (Err) {
-      RET_ERROR(ErrNo::InvalidArgument,
-                "Unable to retrieve the last-n-penalty option."sv)
-    }
-    GraphRef.Params.sampling.penalty_last_n =
-        static_cast<int32_t>(LastNPenalty);
-  }
-  if (Doc.at_key("temp").error() == simdjson::SUCCESS) {
-    double Temp;
-    auto Err = Doc["temp"].get<double>().get(Temp);
-    if (Err) {
-      RET_ERROR(ErrNo::InvalidArgument, "Unable to retrieve the temp option."sv)
-    }
-    GraphRef.Params.sampling.temp = static_cast<float>(std::max(0.0, Temp));
-  }
-  if (Doc.at_key("top-p").error() == simdjson::SUCCESS) {
-    double TopP;
-    auto Err = Doc["top-p"].get<double>().get(TopP);
-    if (Err) {
-      RET_ERROR(ErrNo::InvalidArgument,
-                "Unable to retrieve the top-p option."sv)
-    }
-    GraphRef.Params.sampling.top_p = static_cast<float>(std::max(0.0, TopP));
-  }
-  if (Doc.at_key("repeat-penalty").error() == simdjson::SUCCESS) {
-    double RepeatPenalty;
-    auto Err = Doc["repeat-penalty"].get<double>().get(RepeatPenalty);
-    if (Err) {
-      RET_ERROR(ErrNo::InvalidArgument,
-                "Unable to retrieve the repeat-penalty option."sv)
-    }
-    GraphRef.Params.sampling.penalty_repeat =
-        static_cast<float>(std::max(0.0, RepeatPenalty));
-  }
-  if (Doc.at_key("presence-penalty").error() == simdjson::SUCCESS) {
-    double PresencePenalty;
-    auto Err = Doc["presence-penalty"].get<double>().get(PresencePenalty);
-    if (Err) {
-      RET_ERROR(ErrNo::InvalidArgument,
-                "Unable to retrieve the presence-penalty option."sv)
-    }
-    GraphRef.Params.sampling.penalty_present =
-        static_cast<float>(std::max(0.0, PresencePenalty));
-  }
-  if (Doc.at_key("frequency-penalty").error() == simdjson::SUCCESS) {
-    double FrequencyPenalty;
-    auto Err = Doc["frequency-penalty"].get<double>().get(FrequencyPenalty);
-    if (Err) {
-      RET_ERROR(ErrNo::InvalidArgument,
-                "Unable to retrieve the frequency-penalty option."sv)
-    }
-    GraphRef.Params.sampling.penalty_freq =
-        static_cast<float>(std::max(0.0, FrequencyPenalty));
-  }
-  if (Doc.at_key("dry-multipier").error() == simdjson::SUCCESS) {
-    double DryMultiplier;
-    auto Err = Doc["dry-multipier"].get<double>().get(DryMultiplier);
-    if (Err) {
-      RET_ERROR(ErrNo::InvalidArgument,
-                "Unable to retrieve the dry-multipier option."sv)
-    }
-    GraphRef.Params.sampling.dry_multiplier = static_cast<float>(DryMultiplier);
-  }
-  if (Doc.at_key("dry-base").error() == simdjson::SUCCESS) {
-    double DryBase;
-    auto Err = Doc["dry-base"].get<double>().get(DryBase);
-    if (Err) {
-      RET_ERROR(ErrNo::InvalidArgument,
-                "Unable to retrieve the dry-base option."sv)
-    }
-    GraphRef.Params.sampling.dry_base = static_cast<float>(DryBase);
-  }
-  if (Doc.at_key("dry-allowed-length").error() == simdjson::SUCCESS) {
-    int64_t DryAllowedLength;
-    auto Err = Doc["dry-allowed-length"].get<int64_t>().get(DryAllowedLength);
-    if (Err) {
-      RET_ERROR(ErrNo::InvalidArgument,
-                "Unable to retrieve the dry-allowed-length option."sv)
-    }
-    GraphRef.Params.sampling.dry_allowed_length =
-        static_cast<int32_t>(DryAllowedLength);
-  }
-  if (Doc.at_key("dry-penalty-last-n").error() == simdjson::SUCCESS) {
-    int64_t DryLastNPenalty;
-    auto Err = Doc["dry-last-n-penalty"].get<int64_t>().get(DryLastNPenalty);
-    if (Err) {
-      RET_ERROR(ErrNo::InvalidArgument,
-                "Unable to retrieve the dry-last-n-penalty option."sv)
-    }
-    GraphRef.Params.sampling.penalty_last_n =
-        static_cast<int32_t>(DryLastNPenalty);
-  }
-  if (Doc.at_key("mirostat").error() == simdjson::SUCCESS) {
-    int64_t Mirostat;
-    auto Err = Doc["mirostat"].get<int64_t>().get(Mirostat);
-    if (Err) {
-      RET_ERROR(ErrNo::InvalidArgument,
-                "Unable to retrieve the mirostat option."sv)
-    }
-    GraphRef.Params.sampling.mirostat = static_cast<int32_t>(Mirostat);
-  }
-  if (Doc.at_key("mirostat-eta").error() == simdjson::SUCCESS) {
-    double MirostatEta;
-    auto Err = Doc["mirostat-eta"].get<double>().get(MirostatEta);
-    if (Err) {
-      RET_ERROR(ErrNo::InvalidArgument,
-                "Unable to retrieve the mirostat-eta option."sv)
-    }
-    GraphRef.Params.sampling.mirostat_eta = static_cast<float>(MirostatEta);
-  }
-  if (Doc.at_key("ignore-eos").error() == simdjson::SUCCESS) {
-    auto Err =
-        Doc["ignore-eos"].get<bool>().get(GraphRef.Params.sampling.ignore_eos);
-    if (Err) {
-      RET_ERROR(ErrNo::InvalidArgument,
-                "Unable to retrieve the ignore-eos option."sv)
-    }
-  }
-  if (Doc.at_key("no-perf").error() == simdjson::SUCCESS) {
-    auto Err = Doc["no-perf"].get<bool>().get(GraphRef.Params.sampling.no_perf);
-    if (Err) {
-      RET_ERROR(ErrNo::InvalidArgument,
-                "Unable to retrieve the no-perf option."sv)
-    }
-  }
-  if (Doc.at_key("timing-per-token").error() == simdjson::SUCCESS) {
-    auto Err = Doc["timing-per-token"].get<bool>().get(
-        GraphRef.Params.sampling.timing_per_token);
-    if (Err) {
-      RET_ERROR(ErrNo::InvalidArgument,
-                "Unable to retrieve the timing-per-token option."sv)
-    }
-  }
-  if (Doc.at_key("grammar").error() == simdjson::SUCCESS) {
-    std::string_view Grammar;
-    auto Err = Doc["grammar"].get<std::string_view>().get(Grammar);
-    if (Err) {
-      RET_ERROR(ErrNo::InvalidArgument,
-                "Unable to retrieve the grammar option."sv)
-    }
-    GraphRef.Params.sampling.grammar = Grammar;
-  }
-  if (Doc.at_key("json-schema").error() == simdjson::SUCCESS) {
-    std::string_view JsonSchema;
-    auto Err = Doc["json-schema"].get<std::string_view>().get(JsonSchema);
-    if (Err) {
-      RET_ERROR(ErrNo::InvalidArgument,
-                "Unable to retrieve the json-schema option."sv)
-    }
-    GraphRef.Params.sampling.grammar =
-        json_schema_to_grammar(nlohmann::ordered_json::parse(JsonSchema));
-  }
-  if (Doc.at_key("seed").error() == simdjson::SUCCESS) {
-    uint64_t Seed;
-    auto Err = Doc["seed"].get<uint64_t>().get(Seed);
-    if (Err) {
-      RET_ERROR(ErrNo::InvalidArgument, "Unable to retrieve the seed option."sv)
-    }
-    GraphRef.Params.sampling.seed = static_cast<int32_t>(Seed);
-  }
-  // The speculative parameters.
-  if (Doc.at_key("n_ctx-speculative").error() == simdjson::SUCCESS) {
-    int64_t NCtxSpeculative;
-    auto Err = Doc["n_ctx-speculative"].get<int64_t>().get(NCtxSpeculative);
-    if (Err) {
-      RET_ERROR(ErrNo::InvalidArgument,
-                "Unable to retrieve the n_ctx-speculative option."sv)
-    }
-    GraphRef.Params.speculative.n_ctx = static_cast<int32_t>(NCtxSpeculative);
-  }
-  if (Doc.at_key("n_max-speculative").error() == simdjson::SUCCESS) {
-    int64_t NMaxSpeculative;
-    auto Err = Doc["n_max-speculative"].get<int64_t>().get(NMaxSpeculative);
-    if (Err) {
-      RET_ERROR(ErrNo::InvalidArgument,
-                "Unable to retrieve the n_max-speculative option."sv)
-    }
-    GraphRef.Params.speculative.n_max = static_cast<int32_t>(NMaxSpeculative);
-  }
-  if (Doc.at_key("n_min-speculative").error() == simdjson::SUCCESS) {
-    int64_t NMinSpeculative;
-    auto Err = Doc["n_min-speculative"].get<int64_t>().get(NMinSpeculative);
-    if (Err) {
-      RET_ERROR(ErrNo::InvalidArgument,
-                "Unable to retrieve the n_min-speculative option."sv)
-    }
-    GraphRef.Params.speculative.n_min = static_cast<int32_t>(NMinSpeculative);
-  }
-  if (Doc.at_key("p_split-speculative").error() == simdjson::SUCCESS) {
-    double PSplitSpeculative;
-    auto Err = Doc["p_split-speculative"].get<double>().get(PSplitSpeculative);
-    if (Err) {
-      RET_ERROR(ErrNo::InvalidArgument,
-                "Unable to retrieve the p_split-speculative option."sv)
-    }
-    GraphRef.Params.speculative.p_split = static_cast<float>(PSplitSpeculative);
-  }
-  if (Doc.at_key("p_min-speculative").error() == simdjson::SUCCESS) {
-    double PMinSpeculative;
-    auto Err = Doc["p_min-speculative"].get<double>().get(PMinSpeculative);
-    if (Err) {
-      RET_ERROR(ErrNo::InvalidArgument,
-                "Unable to retrieve the p_min-speculative option."sv)
-    }
-    GraphRef.Params.speculative.p_min = static_cast<float>(PMinSpeculative);
-  }
-  // The vocoder parameters.
-  if (Doc.at_key("hf_repo").error() == simdjson::SUCCESS) {
-    std::string_view HfRepo;
-    auto Err = Doc["hf_repo"].get<std::string_view>().get(HfRepo);
-    if (Err) {
-      RET_ERROR(ErrNo::InvalidArgument,
-                "Unable to retrieve the hf_repo option."sv)
-    }
-    GraphRef.Params.vocoder.hf_repo = HfRepo;
-  }
-  if (Doc.at_key("hf_file").error() == simdjson::SUCCESS) {
-    std::string_view HfFile;
-    auto Err = Doc["hf_file"].get<std::string_view>().get(HfFile);
-    if (Err) {
-      RET_ERROR(ErrNo::InvalidArgument,
-                "Unable to retrieve the hf_file option."sv)
-    }
-    GraphRef.Params.vocoder.hf_file = HfFile;
-  }
-  if (Doc.at_key("mode-vocoder").error() == simdjson::SUCCESS) {
-    std::string_view ModeVocoder;
-    auto Err = Doc["mode-vocoder"].get<std::string_view>().get(ModeVocoder);
-    if (Err) {
-      RET_ERROR(ErrNo::InvalidArgument,
-                "Unable to retrieve the mode-vocoder option."sv)
-    }
-    GraphRef.Params.vocoder.model = ModeVocoder;
-  }
-  if (Doc.at_key("model-url-vocoder").error() == simdjson::SUCCESS) {
-    std::string_view ModelUrlVocoder;
-    auto Err =
-        Doc["model-url-vocoder"].get<std::string_view>().get(ModelUrlVocoder);
-    if (Err) {
-      RET_ERROR(ErrNo::InvalidArgument,
-                "Unable to retrieve the model-url-vocoder option."sv)
-    }
-    GraphRef.Params.vocoder.model_url = ModelUrlVocoder;
-  }
-  // The config parameters.
-  if (Doc.at_key("stream-stdout").error() == simdjson::SUCCESS) {
-    auto Err = Doc["stream-stdout"].get<bool>().get(ConfRef.StreamStdout);
-    if (Err) {
-      RET_ERROR(ErrNo::InvalidArgument,
-                "Unable to retrieve the stream-stdout option."sv)
-    }
-  }
-  if (Doc.at_key("n-predict").error() == simdjson::SUCCESS) {
-    auto Err = Doc["n-predict"].get<int64_t>().get(ConfRef.NPredict);
-    if (Err) {
-      RET_ERROR(ErrNo::InvalidArgument,
-                "Unable to retrieve the n-predict option."sv)
-    }
-  }
-  if (Doc.at_key("reverse-prompt").error() == simdjson::SUCCESS) {
-    std::string_view ReversePrompt;
-    auto Err = Doc["reverse-prompt"].get<std::string_view>().get(ReversePrompt);
-    if (Err) {
-      RET_ERROR(ErrNo::InvalidArgument,
-                "Unable to retrieve the reverse-prompt option."sv)
-    }
-    ConfRef.ReversePrompt = ReversePrompt;
-  }
-  if (Doc.at_key("image").error() == simdjson::SUCCESS) {
-    std::string_view ImagePath;
-    auto Err = Doc["image"].get<std::string_view>().get(ImagePath);
-    if (Err) {
-      RET_ERROR(ErrNo::InvalidArgument,
-                "Unable to retrieve the image option."sv)
-    }
-    ConfRef.ImagePath = ImagePath;
-  }
-  if (Doc.at_key("always-regenerate-image-embd").error() == simdjson::SUCCESS) {
-    auto Err = Doc["always-regenerate-image-embd"].get<bool>().get(
-        ConfRef.AlwaysRegenerateImageEmbd);
-    if (Err) {
-      RET_ERROR(ErrNo::InvalidArgument,
-                "Unable to retrieve the always-regenerate-image-embd option."sv)
-    }
-  }
-  if (Doc.at_key("model-alias").error() == simdjson::SUCCESS) {
-    std::string_view ModelAlias;
-    auto Err = Doc["model-alias"].get<std::string_view>().get(ModelAlias);
-    if (Err) {
-      RET_ERROR(ErrNo::InvalidArgument,
-                "Unable to retrieve the model-alias option."sv)
-    }
-    GraphRef.Params.model_alias = ModelAlias;
-  }
-  if (Doc.at_key("model-url").error() == simdjson::SUCCESS) {
-    std::string_view ModelUrl;
-    auto Err = Doc["model-url"].get<std::string_view>().get(ModelUrl);
-    if (Err) {
-      RET_ERROR(ErrNo::InvalidArgument,
-                "Unable to retrieve the model-url option."sv)
-    }
-    GraphRef.Params.model_url = ModelUrl;
-  }
-  if (Doc.at_key("hf-token").error() == simdjson::SUCCESS) {
-    std::string_view HfToken;
-    auto Err = Doc["hf-token"].get<std::string_view>().get(HfToken);
-    if (Err) {
-      RET_ERROR(ErrNo::InvalidArgument,
-                "Unable to retrieve the hf-token option."sv)
-    }
-    GraphRef.Params.hf_token = HfToken;
-  }
-  if (Doc.at_key("hf-repo").error() == simdjson::SUCCESS) {
-    std::string_view HfRepo;
-    auto Err = Doc["hf-repo"].get<std::string_view>().get(HfRepo);
-    if (Err) {
-      RET_ERROR(ErrNo::InvalidArgument,
-                "Unable to retrieve the hf-repo option."sv)
-    }
-    GraphRef.Params.hf_repo = HfRepo;
-  }
-  if (Doc.at_key("hf-file").error() == simdjson::SUCCESS) {
-    std::string_view HfFile;
-    auto Err = Doc["hf-file"].get<std::string_view>().get(HfFile);
-    if (Err) {
-      RET_ERROR(ErrNo::InvalidArgument,
-                "Unable to retrieve the hf-file option."sv)
-    }
-    GraphRef.Params.hf_file = HfFile;
-  }
-  if (Doc.at_key("prompt-file").error() == simdjson::SUCCESS) {
-    std::string_view PromptFile;
-    auto Err = Doc["prompt-file"].get<std::string_view>().get(PromptFile);
-    if (Err) {
-      RET_ERROR(ErrNo::InvalidArgument,
-                "Unable to retrieve the prompt-file option."sv)
-    }
-    GraphRef.Params.prompt_file = PromptFile;
-  }
-  if (Doc.at_key("path-prompt-cache").error() == simdjson::SUCCESS) {
-    std::string_view PathPromptCache;
-    auto Err =
-        Doc["path-prompt-cache"].get<std::string_view>().get(PathPromptCache);
-    if (Err) {
-      RET_ERROR(ErrNo::InvalidArgument,
-                "Unable to retrieve the path-prompt-cache option."sv)
-    }
-    GraphRef.Params.path_prompt_cache = PathPromptCache;
-  }
-  if (Doc.at_key("input-prefix").error() == simdjson::SUCCESS) {
-    std::string_view InputPrefix;
-    auto Err = Doc["input-prefix"].get<std::string_view>().get(InputPrefix);
-    if (Err) {
-      RET_ERROR(ErrNo::InvalidArgument,
-                "Unable to retrieve the input-prefix option."sv)
-    }
-    GraphRef.Params.input_prefix = InputPrefix;
-  }
-  if (Doc.at_key("input-suffix").error() == simdjson::SUCCESS) {
-    std::string_view InputSuffix;
-    auto Err = Doc["input-suffix"].get<std::string_view>().get(InputSuffix);
-    if (Err) {
-      RET_ERROR(ErrNo::InvalidArgument,
-                "Unable to retrieve the input-suffix option."sv)
-    }
-    GraphRef.Params.input_suffix = InputSuffix;
-  }
-  if (Doc.at_key("lookup-cache-static").error() == simdjson::SUCCESS) {
-    std::string_view LookupCacheStatic;
-    auto Err = Doc["lookup-cache-static"].get<std::string_view>().get(
-        LookupCacheStatic);
-    if (Err) {
-      RET_ERROR(ErrNo::InvalidArgument,
-                "Unable to retrieve the lookup-cache-static option."sv)
-    }
-    GraphRef.Params.lookup_cache_static = LookupCacheStatic;
-  }
-  if (Doc.at_key("lookup-cache-dynamic").error() == simdjson::SUCCESS) {
-    std::string_view LookupCacheDynamic;
-    auto Err = Doc["lookup-cache-dynamic"].get<std::string_view>().get(
-        LookupCacheDynamic);
-    if (Err) {
-      RET_ERROR(ErrNo::InvalidArgument,
-                "Unable to retrieve the lookup-cache-dynamic option."sv)
-    }
-    GraphRef.Params.lookup_cache_dynamic = LookupCacheDynamic;
-  }
-  if (Doc.at_key("logits-file").error() == simdjson::SUCCESS) {
-    std::string_view LogitsFile;
-    auto Err = Doc["logits-file"].get<std::string_view>().get(LogitsFile);
-    if (Err) {
-      RET_ERROR(ErrNo::InvalidArgument,
-                "Unable to retrieve the logits-file option."sv)
-    }
-    GraphRef.Params.logits_file = LogitsFile;
-  }
-  if (Doc.at_key("lora-init-without-apply").error() == simdjson::SUCCESS) {
-    auto Err = Doc["lora-init-without-apply"].get<bool>().get(
-        GraphRef.Params.lora_init_without_apply);
-    if (Err) {
-      RET_ERROR(ErrNo::InvalidArgument,
-                "Unable to retrieve the lora-init-without-apply option."sv)
-    }
-  }
-  if (Doc.at_key("verbosity").error() == simdjson::SUCCESS) {
-    int64_t Verbosity;
-    auto Err = Doc["verbosity"].get<int64_t>().get(Verbosity);
-    if (Err) {
-      RET_ERROR(ErrNo::InvalidArgument,
-                "Unable to retrieve the verbosity option."sv)
-    }
-    GraphRef.Params.verbosity = static_cast<int32_t>(Verbosity);
-  }
-  if (Doc.at_key("control-vector-layer-start").error() == simdjson::SUCCESS) {
-    int64_t ControlVectorLayerStart;
-    auto Err = Doc["control-vector-layer-start"].get<int64_t>().get(
-        ControlVectorLayerStart);
-    if (Err) {
-      RET_ERROR(ErrNo::InvalidArgument,
-                "Unable to retrieve the control-vector-layer-start option."sv)
-    }
-    GraphRef.Params.control_vector_layer_start =
-        static_cast<int32_t>(ControlVectorLayerStart);
-  }
-  if (Doc.at_key("control-vector-layer-end").error() == simdjson::SUCCESS) {
-    int64_t ControlVectorLayerEnd;
-    auto Err = Doc["control-vector-layer-end"].get<int64_t>().get(
-        ControlVectorLayerEnd);
-    if (Err) {
-      RET_ERROR(ErrNo::InvalidArgument,
-                "Unable to retrieve the control-vector-layer-end option."sv)
-    }
-    GraphRef.Params.control_vector_layer_end =
-        static_cast<int32_t>(ControlVectorLayerEnd);
-  }
-  if (Doc.at_key("ppl-stride").error() == simdjson::SUCCESS) {
-    int64_t PplStride;
-    auto Err = Doc["ppl-stride"].get<int64_t>().get(PplStride);
-    if (Err) {
-      RET_ERROR(ErrNo::InvalidArgument,
-                "Unable to retrieve the ppl-stride option."sv)
-    }
-    GraphRef.Params.ppl_stride = static_cast<int32_t>(PplStride);
-  }
-  if (Doc.at_key("ppl-output-type").error() == simdjson::SUCCESS) {
-    int64_t PplOutputType;
-    auto Err = Doc["ppl-output-type"].get<int64_t>().get(PplOutputType);
-    if (Err) {
-      RET_ERROR(ErrNo::InvalidArgument,
-                "Unable to retrieve the ppl-output-type option."sv)
-    }
-    GraphRef.Params.ppl_output_type = static_cast<int32_t>(PplOutputType);
-  }
-  if (Doc.at_key("hellaswag").error() == simdjson::SUCCESS) {
-    auto Err = Doc["hellaswag"].get<bool>().get(GraphRef.Params.hellaswag);
-    if (Err) {
-      RET_ERROR(ErrNo::InvalidArgument,
-                "Unable to retrieve the hellaswag option."sv)
-    }
-  }
-  if (Doc.at_key("hellaswag-tasks").error() == simdjson::SUCCESS) {
-    uint64_t HellaswagTasks;
-    auto Err = Doc["hellaswag-tasks"].get<uint64_t>().get(HellaswagTasks);
-    if (Err) {
-      RET_ERROR(ErrNo::InvalidArgument,
-                "Unable to retrieve the hellaswag-tasks option."sv)
-    }
-    GraphRef.Params.hellaswag_tasks = HellaswagTasks;
-  }
-  if (Doc.at_key("winogrande").error() == simdjson::SUCCESS) {
-    auto Err = Doc["winogrande"].get<bool>().get(GraphRef.Params.winogrande);
-    if (Err) {
-      RET_ERROR(ErrNo::InvalidArgument,
-                "Unable to retrieve the winogrande option."sv)
-    }
-  }
-  if (Doc.at_key("winogrande-tasks").error() == simdjson::SUCCESS) {
-    uint64_t WinograndeTasks;
-    auto Err = Doc["winogrande-tasks"].get<uint64_t>().get(WinograndeTasks);
-    if (Err) {
-      RET_ERROR(ErrNo::InvalidArgument,
-                "Unable to retrieve the winogrande-tasks option."sv)
-    }
-    GraphRef.Params.winogrande_tasks = WinograndeTasks;
-  }
-  if (Doc.at_key("multiple-choice").error() == simdjson::SUCCESS) {
-    auto Err =
-        Doc["multiple-choice"].get<bool>().get(GraphRef.Params.multiple_choice);
-    if (Err) {
-      RET_ERROR(ErrNo::InvalidArgument,
-                "Unable to retrieve the multiple-choice option."sv)
-    }
-  }
-  if (Doc.at_key("multiple-choice-tasks").error() == simdjson::SUCCESS) {
-    uint64_t MultipleChoiceTasks;
-    auto Err =
-        Doc["multiple-choice-tasks"].get<uint64_t>().get(MultipleChoiceTasks);
-    if (Err) {
-      RET_ERROR(ErrNo::InvalidArgument,
-                "Unable to retrieve the multiple-choice-tasks option."sv)
-    }
-    GraphRef.Params.multiple_choice_tasks = MultipleChoiceTasks;
-  }
-  if (Doc.at_key("kl-divergence").error() == simdjson::SUCCESS) {
-    auto Err =
-        Doc["kl-divergence"].get<bool>().get(GraphRef.Params.kl_divergence);
-    if (Err) {
-      RET_ERROR(ErrNo::InvalidArgument,
-                "Unable to retrieve the kl-divergence option."sv)
-    }
-  }
-  if (Doc.at_key("usage").error() == simdjson::SUCCESS) {
-    auto Err = Doc["usage"].get<bool>().get(GraphRef.Params.usage);
-    if (Err) {
-      RET_ERROR(ErrNo::InvalidArgument,
-                "Unable to retrieve the usage option."sv)
-    }
-  }
-  if (Doc.at_key("special").error() == simdjson::SUCCESS) {
-    auto Err = Doc["special"].get<bool>().get(GraphRef.Params.special);
-    if (Err) {
-      RET_ERROR(ErrNo::InvalidArgument,
-                "Unable to retrieve the special option."sv)
-    }
-  }
-  if (Doc.at_key("interactive").error() == simdjson::SUCCESS) {
-    auto Err = Doc["interactive"].get<bool>().get(GraphRef.Params.interactive);
-    if (Err) {
-      RET_ERROR(ErrNo::InvalidArgument,
-                "Unable to retrieve the interactive option."sv)
-    }
-  }
-  if (Doc.at_key("interactive-first").error() == simdjson::SUCCESS) {
-    auto Err = Doc["interactive-first"].get<bool>().get(
-        GraphRef.Params.interactive_first);
-    if (Err) {
-      RET_ERROR(ErrNo::InvalidArgument,
-                "Unable to retrieve the interactive-first option."sv)
-    }
-  }
-  if (Doc.at_key("prompt-cache-all").error() == simdjson::SUCCESS) {
-    auto Err = Doc["prompt-cache-all"].get<bool>().get(
-        GraphRef.Params.prompt_cache_all);
-    if (Err) {
-      RET_ERROR(ErrNo::InvalidArgument,
-                "Unable to retrieve the prompt-cache-all option."sv)
-    }
-  }
-  if (Doc.at_key("prompt-cache-ro").error() == simdjson::SUCCESS) {
-    auto Err =
-        Doc["prompt-cache-ro"].get<bool>().get(GraphRef.Params.prompt_cache_ro);
-    if (Err) {
-      RET_ERROR(ErrNo::InvalidArgument,
-                "Unable to retrieve the prompt-cache-ro option."sv)
-    }
-  }
-  if (Doc.at_key("escape").error() == simdjson::SUCCESS) {
-    auto Err = Doc["escape"].get<bool>().get(GraphRef.Params.escape);
-    if (Err) {
-      RET_ERROR(ErrNo::InvalidArgument,
-                "Unable to retrieve the escape option."sv)
-    }
-  }
-  if (Doc.at_key("multiline-input").error() == simdjson::SUCCESS) {
-    auto Err =
-        Doc["multiline-input"].get<bool>().get(GraphRef.Params.multiline_input);
-    if (Err) {
-      RET_ERROR(ErrNo::InvalidArgument,
-                "Unable to retrieve the multiline-input option."sv)
-    }
-  }
-  if (Doc.at_key("simple-io").error() == simdjson::SUCCESS) {
-    auto Err = Doc["simple-io"].get<bool>().get(GraphRef.Params.simple_io);
-    if (Err) {
-      RET_ERROR(ErrNo::InvalidArgument,
-                "Unable to retrieve the simple-io option."sv)
-    }
-  }
-  if (Doc.at_key("cont-batching").error() == simdjson::SUCCESS) {
-    auto Err =
-        Doc["cont-batching"].get<bool>().get(GraphRef.Params.cont_batching);
-    if (Err) {
-      RET_ERROR(ErrNo::InvalidArgument,
-                "Unable to retrieve the cont-batching option."sv)
-    }
-  }
-  if (Doc.at_key("flash-attn").error() == simdjson::SUCCESS) {
-    auto Err = Doc["flash-attn"].get<bool>().get(GraphRef.Params.flash_attn);
-    if (Err) {
-      RET_ERROR(ErrNo::InvalidArgument,
-                "Unable to retrieve the flash-attn option."sv)
-    }
-  }
-  if (Doc.at_key("use-mlock").error() == simdjson::SUCCESS) {
-    auto Err = Doc["use-mlock"].get<bool>().get(GraphRef.Params.use_mlock);
-    if (Err) {
-      RET_ERROR(ErrNo::InvalidArgument,
-                "Unable to retrieve the use-mlock option."sv)
-    }
-  }
-  if (Doc.at_key("use-mmap").error() == simdjson::SUCCESS) {
-    auto Err = Doc["use-mmap"].get<bool>().get(GraphRef.Params.use_mmap);
-    if (Err) {
-      RET_ERROR(ErrNo::InvalidArgument,
-                "Unable to retrieve the use-mmap option."sv)
-    }
-  }
-  if (Doc.at_key("verbose-prompt").error() == simdjson::SUCCESS) {
-    auto Err =
-        Doc["verbose-prompt"].get<bool>().get(GraphRef.Params.verbose_prompt);
-    if (Err) {
-      RET_ERROR(ErrNo::InvalidArgument,
-                "Unable to retrieve the verbose-prompt option."sv)
-    }
-  }
-  if (Doc.at_key("display-prompt").error() == simdjson::SUCCESS) {
-    auto Err =
-        Doc["display-prompt"].get<bool>().get(GraphRef.Params.display_prompt);
-    if (Err) {
-      RET_ERROR(ErrNo::InvalidArgument,
-                "Unable to retrieve the display-prompt option."sv)
-    }
-  }
-  if (Doc.at_key("dump-kv-cache").error() == simdjson::SUCCESS) {
-    auto Err =
-        Doc["dump-kv-cache"].get<bool>().get(GraphRef.Params.dump_kv_cache);
-    if (Err) {
-      RET_ERROR(ErrNo::InvalidArgument,
-                "Unable to retrieve the dump-kv-cache option."sv)
-    }
-  }
-  if (Doc.at_key("no-kv-offload").error() == simdjson::SUCCESS) {
-    auto Err =
-        Doc["no-kv-offload"].get<bool>().get(GraphRef.Params.no_kv_offload);
-    if (Err) {
-      RET_ERROR(ErrNo::InvalidArgument,
-                "Unable to retrieve the no-kv-offload option."sv)
-    }
-  }
-  if (Doc.at_key("warmup").error() == simdjson::SUCCESS) {
-    auto Err = Doc["warmup"].get<bool>().get(GraphRef.Params.warmup);
-    if (Err) {
-      RET_ERROR(ErrNo::InvalidArgument,
-                "Unable to retrieve the warmup option."sv)
-    }
-  }
-  if (Doc.at_key("check-tensors").error() == simdjson::SUCCESS) {
-    auto Err =
-        Doc["check-tensors"].get<bool>().get(GraphRef.Params.check_tensors);
-    if (Err) {
-      RET_ERROR(ErrNo::InvalidArgument,
-                "Unable to retrieve the check-tensors option."sv)
-    }
-  }
-  if (Doc.at_key("cache-type-k").error() == simdjson::SUCCESS) {
-    int64_t CacheTypeK;
-    auto Err = Doc["cache-type-k"].get<int64_t>().get(CacheTypeK);
-    if (Err) {
-      RET_ERROR(ErrNo::InvalidArgument,
-                "Unable to retrieve the cache-type-k option."sv)
-    }
-    GraphRef.Params.cache_type_k = static_cast<ggml_type>(CacheTypeK);
-  }
-  if (Doc.at_key("cache-type-v").error() == simdjson::SUCCESS) {
-    int64_t CacheTypeV;
-    auto Err = Doc["cache-type-v"].get<int64_t>().get(CacheTypeV);
-    if (Err) {
-      RET_ERROR(ErrNo::InvalidArgument,
-                "Unable to retrieve the cache-type-v option."sv)
-    }
-    GraphRef.Params.cache_type_v = static_cast<ggml_type>(CacheTypeV);
-  }
-  if (Doc.at_key("embd-normalize").error() == simdjson::SUCCESS) {
-    int64_t EmbdNormalize;
-    auto Err = Doc["embd-normalize"].get<int64_t>().get(EmbdNormalize);
-    if (Err) {
-      RET_ERROR(ErrNo::InvalidArgument,
-                "Unable to retrieve the embd-normalize option."sv)
-    }
-    GraphRef.Params.embd_normalize = static_cast<int32_t>(EmbdNormalize);
-  }
-<<<<<<< HEAD
-  if (Doc.at_key("embd-out").error() == simdjson::SUCCESS) {
-    std::string_view EmbdOut;
-    auto Err = Doc["embd-out"].get<std::string_view>().get(EmbdOut);
-=======
 
   // Currently supported metadata:
   // Plugin parameters (used by this graph and created contexts):
@@ -1438,176 +134,159 @@
   //   image: string
 
   // Get the current llama parameters.
-  int64_t PrevNGPULayers = GraphRef.NGPULayers;
-  bool PrevEmbedding = GraphRef.Embedding;
+  int64_t PrevNGPULayers = GraphRef.Params.n_gpu_layers;
+  bool PrevEmbedding = GraphRef.Params.embedding;
   // Get the current sampler parameters.
-  double PrevTemp = GraphRef.Temp;
-  double PrevTopP = GraphRef.TopP;
-  double PrevRepeatPenalty = GraphRef.RepeatPenalty;
-  double PrevPresencePenalty = GraphRef.PresencePenalty;
-  double PrevFrequencyPenalty = GraphRef.FrequencyPenalty;
-  std::string PrevGrammar = GraphRef.Grammar;
-  uint64_t PrevSeed = GraphRef.Seed;
+  double PrevTemp = GraphRef.Params.sampling.temp;
+  double PrevTopP = GraphRef.Params.sampling.top_p;
+  double PrevRepeatPenalty = GraphRef.Params.sampling.penalty_repeat;
+  double PrevPresencePenalty = GraphRef.Params.sampling.penalty_present;
+  double PrevFrequencyPenalty = GraphRef.Params.sampling.penalty_freq;
+  std::string PrevGrammar = GraphRef.Params.sampling.grammar;
+  uint64_t PrevSeed = GraphRef.Params.sampling.seed;
 
   // The plugin parameters.
   if (Doc.at_key("enable-log").error() == simdjson::SUCCESS) {
     auto Err = Doc["enable-log"].get<bool>().get(GraphRef.EnableLog);
->>>>>>> cd434537
-    if (Err) {
-      RET_ERROR(ErrNo::InvalidArgument,
-                "Unable to retrieve the embd-out option."sv)
-    }
-    GraphRef.Params.embd_out = EmbdOut;
-  }
-  if (Doc.at_key("embd-sep").error() == simdjson::SUCCESS) {
-    std::string_view EmbdSep;
-    auto Err = Doc["embd-sep"].get<std::string_view>().get(EmbdSep);
-    if (Err) {
-      RET_ERROR(ErrNo::InvalidArgument,
-                "Unable to retrieve the embd-sep option."sv)
-    }
-    GraphRef.Params.embd_sep = EmbdSep;
-  }
-  if (Doc.at_key("reranking").error() == simdjson::SUCCESS) {
-    auto Err = Doc["reranking"].get<bool>().get(GraphRef.Params.reranking);
-    if (Err) {
-      RET_ERROR(ErrNo::InvalidArgument,
-                "Unable to retrieve the reranking option."sv)
-    }
-  }
-  if (Doc.at_key("port").error() == simdjson::SUCCESS) {
-    int64_t Port;
-    auto Err = Doc["port"].get<int64_t>().get(Port);
-    if (Err) {
-      RET_ERROR(ErrNo::InvalidArgument, "Unable to retrieve the port option."sv)
-    }
-    GraphRef.Params.port = static_cast<int32_t>(Port);
-  }
-  if (Doc.at_key("timeout-read").error() == simdjson::SUCCESS) {
-    int64_t TimeoutRead;
-    auto Err = Doc["timeout-read"].get<int64_t>().get(TimeoutRead);
-    if (Err) {
-      RET_ERROR(ErrNo::InvalidArgument,
-                "Unable to retrieve the timeout-read option."sv)
-    }
-    GraphRef.Params.timeout_read = static_cast<int32_t>(TimeoutRead);
-  }
-  if (Doc.at_key("timeout-write").error() == simdjson::SUCCESS) {
-    int64_t TimeoutWrite;
-    auto Err = Doc["timeout-write"].get<int64_t>().get(TimeoutWrite);
-    if (Err) {
-      RET_ERROR(ErrNo::InvalidArgument,
-                "Unable to retrieve the timeout-write option."sv)
-    }
-    GraphRef.Params.timeout_write = static_cast<int32_t>(TimeoutWrite);
-  }
-  if (Doc.at_key("n-threads-http").error() == simdjson::SUCCESS) {
-    int64_t NThreadsHttp;
-    auto Err = Doc["n-threads-http"].get<int64_t>().get(NThreadsHttp);
-    if (Err) {
-      RET_ERROR(ErrNo::InvalidArgument,
-                "Unable to retrieve the n-threads-http option."sv)
-    }
-    GraphRef.Params.n_threads_http = static_cast<int32_t>(NThreadsHttp);
-  }
-  if (Doc.at_key("n-cache-reuse").error() == simdjson::SUCCESS) {
-    int64_t NCacheReuse;
-    auto Err = Doc["n-cache-reuse"].get<int64_t>().get(NCacheReuse);
-    if (Err) {
-      RET_ERROR(ErrNo::InvalidArgument,
-                "Unable to retrieve the n-cache-reuse option."sv)
-    }
-    GraphRef.Params.n_cache_reuse = static_cast<int32_t>(NCacheReuse);
-  }
-  if (Doc.at_key("hostname").error() == simdjson::SUCCESS) {
-    std::string_view Hostname;
-    auto Err = Doc["hostname"].get<std::string_view>().get(Hostname);
-    if (Err) {
-      RET_ERROR(ErrNo::InvalidArgument,
-                "Unable to retrieve the hostname option."sv)
-    }
-    GraphRef.Params.hostname = Hostname;
-  }
-  if (Doc.at_key("public-path").error() == simdjson::SUCCESS) {
-    std::string_view PublicPath;
-    auto Err = Doc["public-path"].get<std::string_view>().get(PublicPath);
-    if (Err) {
-      RET_ERROR(ErrNo::InvalidArgument,
-                "Unable to retrieve the public-path option."sv)
-    }
-    GraphRef.Params.public_path = PublicPath;
-  }
-  if (Doc.at_key("chat-template").error() == simdjson::SUCCESS) {
-    std::string_view ChatTemplate;
-    auto Err = Doc["chat-template"].get<std::string_view>().get(ChatTemplate);
-    if (Err) {
-      RET_ERROR(ErrNo::InvalidArgument,
-                "Unable to retrieve the chat-template option."sv)
-    }
-    GraphRef.Params.chat_template = ChatTemplate;
-  }
-  if (Doc.at_key("enable-chat-template").error() == simdjson::SUCCESS) {
-    auto Err = Doc["enable-chat-template"].get<bool>().get(
-        GraphRef.Params.enable_chat_template);
-    if (Err) {
-      RET_ERROR(ErrNo::InvalidArgument,
-                "Unable to retrieve the enable-chat-template option."sv)
-    }
-  }
-  if (Doc.at_key("ssl-file-key").error() == simdjson::SUCCESS) {
-    std::string_view SslFileKey;
-    auto Err = Doc["ssl-file-key"].get<std::string_view>().get(SslFileKey);
-    if (Err) {
-      RET_ERROR(ErrNo::InvalidArgument,
-                "Unable to retrieve the ssl-file-key option."sv)
-    }
-    GraphRef.Params.ssl_file_key = SslFileKey;
-  }
-  if (Doc.at_key("ssl-file-cert").error() == simdjson::SUCCESS) {
-    std::string_view SslFileCert;
-    auto Err = Doc["ssl-file-cert"].get<std::string_view>().get(SslFileCert);
-    if (Err) {
-      RET_ERROR(ErrNo::InvalidArgument,
-                "Unable to retrieve the ssl-file-cert option."sv)
-    }
-    GraphRef.Params.ssl_file_cert = SslFileCert;
-  }
-  if (Doc.at_key("webui").error() == simdjson::SUCCESS) {
-    auto Err = Doc["webui"].get<bool>().get(GraphRef.Params.webui);
-    if (Err) {
-      RET_ERROR(ErrNo::InvalidArgument,
-                "Unable to retrieve the webui option."sv)
-    }
-  }
-  if (Doc.at_key("endpoint-slots").error() == simdjson::SUCCESS) {
-    int64_t EndpointSlots;
-    auto Err = Doc["endpoint-slots"].get<int64_t>().get(EndpointSlots);
-    if (Err) {
-      RET_ERROR(ErrNo::InvalidArgument,
-                "Unable to retrieve the endpoint-slots option."sv)
-    }
-    GraphRef.Params.endpoint_slots = static_cast<int32_t>(EndpointSlots);
-  }
-  if (Doc.at_key("endpoint-props").error() == simdjson::SUCCESS) {
+    if (Err) {
+      RET_ERROR(ErrNo::InvalidArgument,
+                "Unable to retrieve the enable-log option."sv)
+    }
+  }
+  if (Doc.at_key("enable-debug-log").error() == simdjson::SUCCESS) {
+    auto Err = Doc["enable-debug-log"].get<bool>().get(GraphRef.EnableDebugLog);
+    if (Err) {
+      RET_ERROR(ErrNo::InvalidArgument,
+                "Unable to retrieve the enable-debug-log option."sv)
+    }
+  }
+
+  // The model parameters.
+  if (Doc.at_key("main-gpu").error() == simdjson::SUCCESS) {
+    int64_t MainGPU;
+    auto Err = Doc["main-gpu"].get<int64_t>().get(MainGPU);
+    if (Err) {
+      RET_ERROR(ErrNo::InvalidArgument,
+                "Unable to retrieve the main-gpu option."sv)
+    }
+    GraphRef.Params.main_gpu = static_cast<int32_t>(MainGPU);
+  }
+  if (Doc.at_key("n-gpu-layers").error() == simdjson::SUCCESS) {
+    int64_t NGPULayers;
+    auto Err = Doc["n-gpu-layers"].get<int64_t>().get(NGPULayers);
+    if (Err) {
+      RET_ERROR(ErrNo::InvalidArgument,
+                "Unable to retrieve the n-gpu-layers option."sv)
+    }
+    GraphRef.Params.n_gpu_layers = static_cast<int32_t>(NGPULayers);
+  }
+  if (Doc.at_key("tensor-split").error() == simdjson::SUCCESS) {
+    // The TensorSplit is a comma-separated list of non-negative values.
+    // E.g., "3,2" presents 60% of the data to GPU 0 and 40% to GPU 1.
+    std::string_view TSV;
+    auto Err = Doc["tensor-split"].get<std::string_view>().get(TSV);
+    if (Err) {
+      RET_ERROR(ErrNo::InvalidArgument,
+                "Unable to retrieve the tensor-split option."sv)
+    }
+    std::string TS(TSV);
+    std::replace(TS.begin(), TS.end(), ',', ' ');
+    std::stringstream SS(TS);
+    std::vector<float> TensorSplit;
+    GraphRef.TensorSplit.clear();
+    while (SS.good()) {
+      float TmpTensor;
+      SS >> TmpTensor;
+      GraphRef.TensorSplit.push_back(TmpTensor);
+    }
+    size_t NDevices = llama_max_devices();
+    if (GraphRef.TensorSplit.size() > NDevices) {
+      RET_ERROR(
+          ErrNo::InvalidArgument,
+          "Number of Tensor-Split is larger than MaxDevices, please reduce "sv
+          "the size of tensor-split."sv)
+    }
+    for (size_t Idx = GraphRef.TensorSplit.size(); Idx < NDevices; Idx++) {
+      GraphRef.TensorSplit.push_back(0.0f);
+    }
+  }
+  if (Doc.at_key("embedding").error() == simdjson::SUCCESS) {
+
+    auto Err = Doc["embedding"].get<bool>().get(GraphRef.Params.embedding);
+    if (Err) {
+      RET_ERROR(ErrNo::InvalidArgument,
+                "Unable to retrieve the embedding option."sv)
+    }
+  }
+  if (Doc.at_key("use-mmap").error() == simdjson::SUCCESS) {
+    auto Err = Doc["use-mmap"].get<bool>().get(GraphRef.Params.use_mmap);
+    if (Err) {
+      RET_ERROR(ErrNo::InvalidArgument,
+                "Unable to retrieve the use-mmap option."sv)
+    }
+  }
+  if (Doc.at_key("warmup").error() == simdjson::SUCCESS) {
+    auto Err = Doc["warmup"].get<bool>().get(GraphRef.Params.warmup);
+    if (Err) {
+      RET_ERROR(ErrNo::InvalidArgument,
+                "Unable to retrieve the warmup option."sv)
+    }
+  }
+  if (Doc.at_key("split-mode").error() == simdjson::SUCCESS) {
+    std::string_view SplitMode;
+    auto Err = Doc["split-mode"].get<std::string_view>().get(SplitMode);
+    if (Err) {
+      RET_ERROR(ErrNo::InvalidArgument,
+                "Unable to retrieve the split-mode option."sv)
+    }
+    if (SplitMode == "none"sv) {
+      GraphRef.SplitMode = LLAMA_SPLIT_MODE_NONE;
+    } else if (SplitMode == "layer"sv) {
+      GraphRef.SplitMode = LLAMA_SPLIT_MODE_LAYER;
+    } else if (SplitMode == "row"sv) {
+      GraphRef.SplitMode = LLAMA_SPLIT_MODE_ROW;
+    } else {
+      RET_ERROR(ErrNo::InvalidArgument,
+                "Unknown split-mode: {}. Valid: none, layer, row."sv, SplitMode)
+    }
+  }
+  if (Doc.at_key("mmproj").error() == simdjson::SUCCESS) {
+    std::string_view MMProjModelPath;
+    auto Err = Doc["mmproj"].get<std::string_view>().get(MMProjModelPath);
+    if (Err) {
+      RET_ERROR(ErrNo::InvalidArgument,
+                "Unable to retrieve the mmproj option."sv)
+    }
+    GraphRef.MMProjModelPath = MMProjModelPath;
+  }
+
+  // The TTS parameters.
+  if (Doc.at_key("tts").error() == simdjson::SUCCESS) {
+    auto Err = Doc["tts"].get<bool>().get(GraphRef.TextToSpeech);
+    if (Err) {
+      RET_ERROR(ErrNo::InvalidArgument, "Unable to retrieve the tts option."sv)
+    }
+  }
+  if (Doc.at_key("model-vocoder").error() == simdjson::SUCCESS) {
+    std::string_view VocoderModelPath;
     auto Err =
-        Doc["endpoint-props"].get<bool>().get(GraphRef.Params.endpoint_props);
-    if (Err) {
-      RET_ERROR(ErrNo::InvalidArgument,
-                "Unable to retrieve the endpoint-props option."sv)
-    }
-  }
-  if (Doc.at_key("endpoint-metrics").error() == simdjson::SUCCESS) {
-    auto Err = Doc["endpoint-metrics"].get<bool>().get(
-        GraphRef.Params.endpoint_metrics);
-    if (Err) {
-      RET_ERROR(ErrNo::InvalidArgument,
-                "Unable to retrieve the endpoint-metrics option."sv)
-    }
-  }
-<<<<<<< HEAD
-  if (Doc.at_key("log-json").error() == simdjson::SUCCESS) {
-    auto Err = Doc["log-json"].get<bool>().get(GraphRef.Params.log_json);
-=======
+        Doc["model-vocoder"].get<std::string_view>().get(VocoderModelPath);
+    if (Err) {
+      RET_ERROR(ErrNo::InvalidArgument,
+                "Unable to retrieve the model-vocoder option."sv)
+    }
+    GraphRef.VocoderModelPath = VocoderModelPath;
+  }
+  if (Doc.at_key("tts-output-file").error() == simdjson::SUCCESS) {
+    std::string_view TTSOutputFilePath;
+    auto Err =
+        Doc["tts-output-file"].get<std::string_view>().get(TTSOutputFilePath);
+    if (Err) {
+      RET_ERROR(ErrNo::InvalidArgument,
+                "Unable to retrieve the tts-output-file option."sv)
+    }
+    GraphRef.TTSOutputFilePath = TTSOutputFilePath;
+  }
   if (Doc.at_key("tts-speaker-file").error() == simdjson::SUCCESS) {
     std::string_view TTSSpeakerFilePath;
     auto Err =
@@ -1621,8 +300,1266 @@
 
   // The context parameters.
   if (Doc.at_key("ctx-size").error() == simdjson::SUCCESS) {
-    auto Err = Doc["ctx-size"].get<int64_t>().get(GraphRef.CtxSize);
->>>>>>> cd434537
+    int64_t CtxSize;
+    auto Err = Doc["ctx-size"].get<int64_t>().get(CtxSize);
+    if (Err) {
+      RET_ERROR(ErrNo::InvalidArgument,
+                "Unable to retrieve the ctx-size option."sv)
+    }
+    GraphRef.Params.n_ctx = static_cast<int32_t>(CtxSize);
+  }
+  if (Doc.at_key("batch-size").error() == simdjson::SUCCESS) {
+    int64_t BatchSize;
+    auto Err = Doc["batch-size"].get<int64_t>().get(BatchSize);
+    if (Err) {
+      RET_ERROR(ErrNo::InvalidArgument,
+                "Unable to retrieve the batch-size option."sv)
+    }
+    GraphRef.Params.n_batch = static_cast<int32_t>(BatchSize);
+  }
+  if (Doc.at_key("ubatch-size").error() == simdjson::SUCCESS) {
+    int64_t UBatchSize;
+    auto Err = Doc["ubatch-size"].get<int64_t>().get(UBatchSize);
+    if (Err) {
+      RET_ERROR(ErrNo::InvalidArgument,
+                "Unable to retrieve the ubatch-size option."sv)
+    }
+    GraphRef.Params.n_batch = static_cast<int32_t>(UBatchSize);
+  }
+  if (Doc.at_key("n-keep").error() == simdjson::SUCCESS) {
+    int64_t NKeep;
+    auto Err = Doc["n-keep"].get<int64_t>().get(NKeep);
+    if (Err) {
+      spdlog::error(
+          "[WASI-NN] GGML backend: Unable to retrieve the n-keep option."sv);
+      return ErrNo::InvalidArgument;
+    }
+    GraphRef.Params.n_keep = static_cast<int32_t>(NKeep);
+  }
+  if (Doc.at_key("n-chunks").error() == simdjson::SUCCESS) {
+    int64_t NChunks;
+    auto Err = Doc["n-chunks"].get<int64_t>().get(NChunks);
+    if (Err) {
+      spdlog::error(
+          "[WASI-NN] GGML backend: Unable to retrieve the n-chunks option."sv);
+      return ErrNo::InvalidArgument;
+    }
+    GraphRef.Params.n_chunks = static_cast<int32_t>(NChunks);
+  }
+  if (Doc.at_key("n-parallel").error() == simdjson::SUCCESS) {
+    int64_t NParallel;
+    auto Err = Doc["n-parallel"].get<int64_t>().get(NParallel);
+    if (Err) {
+      spdlog::error(
+          "[WASI-NN] GGML backend: Unable to retrieve the n-parallel option."sv);
+      return ErrNo::InvalidArgument;
+    }
+    GraphRef.Params.n_parallel = static_cast<int32_t>(NParallel);
+  }
+  if (Doc.at_key("n-sequences").error() == simdjson::SUCCESS) {
+    int64_t NSequences;
+    auto Err = Doc["n-sequences"].get<int64_t>().get(NSequences);
+    if (Err) {
+      spdlog::error(
+          "[WASI-NN] GGML backend: Unable to retrieve the n-sequences option."sv);
+      return ErrNo::InvalidArgument;
+    }
+    GraphRef.Params.n_sequences = static_cast<int32_t>(NSequences);
+  }
+  if (Doc.at_key("grp-attn-n").error() == simdjson::SUCCESS) {
+    int64_t GrpAttnN;
+    auto Err = Doc["grp-attn-n"].get<int64_t>().get(GrpAttnN);
+    if (Err) {
+      spdlog::error(
+          "[WASI-NN] GGML backend: Unable to retrieve the grp-attn-n option."sv);
+      return ErrNo::InvalidArgument;
+    }
+    GraphRef.Params.grp_attn_n = static_cast<int32_t>(GrpAttnN);
+  }
+  if (Doc.at_key("grp-attn-w").error() == simdjson::SUCCESS) {
+    int64_t GrpAttnW;
+    auto Err = Doc["grp-attn-w"].get<int64_t>().get(GrpAttnW);
+    if (Err) {
+      spdlog::error(
+          "[WASI-NN] GGML backend: Unable to retrieve the grp-attn-w option."sv);
+      return ErrNo::InvalidArgument;
+    }
+    GraphRef.Params.grp_attn_w = static_cast<int32_t>(GrpAttnW);
+  }
+  if (Doc.at_key("n-print").error() == simdjson::SUCCESS) {
+    int64_t NPrint;
+    auto Err = Doc["n-print"].get<int64_t>().get(NPrint);
+    if (Err) {
+      spdlog::error(
+          "[WASI-NN] GGML backend: Unable to retrieve the n-print option."sv);
+      return ErrNo::InvalidArgument;
+    }
+    GraphRef.Params.n_print = static_cast<int32_t>(NPrint);
+  }
+  if (Doc.at_key("rope-freq-base").error() == simdjson::SUCCESS) {
+    double RopeFreqBase;
+    auto Err = Doc["rope-freq-base"].get<double>().get(RopeFreqBase);
+    if (Err) {
+      spdlog::error(
+          "[WASI-NN] GGML backend: Unable to retrieve the rope-freq-base option."sv);
+      return ErrNo::InvalidArgument;
+    }
+    GraphRef.Params.rope_freq_base = static_cast<float>(RopeFreqBase);
+  }
+  if (Doc.at_key("rope-freq-scale").error() == simdjson::SUCCESS) {
+    double RopeFreqScale;
+    auto Err = Doc["rope-freq-scale"].get<double>().get(RopeFreqScale);
+    if (Err) {
+      spdlog::error(
+          "[WASI-NN] GGML backend: Unable to retrieve the rope-freq-scale option."sv);
+      return ErrNo::InvalidArgument;
+    }
+    GraphRef.Params.rope_freq_scale = static_cast<float>(RopeFreqScale);
+  }
+  if (Doc.at_key("yarn-ext-factor").error() == simdjson::SUCCESS) {
+    double YarnExtFactor;
+    auto Err = Doc["yarn-ext-factor"].get<double>().get(YarnExtFactor);
+    if (Err) {
+      spdlog::error(
+          "[WASI-NN] GGML backend: Unable to retrieve the yarn-ext-factor option."sv);
+      return ErrNo::InvalidArgument;
+    }
+    GraphRef.Params.yarn_ext_factor = static_cast<float>(YarnExtFactor);
+  }
+  if (Doc.at_key("yarn-attn-factor").error() == simdjson::SUCCESS) {
+    double YarnAttnFactor;
+    auto Err = Doc["yarn-attn-factor"].get<double>().get(YarnAttnFactor);
+    if (Err) {
+      spdlog::error(
+          "[WASI-NN] GGML backend: Unable to retrieve the yarn-attn-factor option."sv);
+      return ErrNo::InvalidArgument;
+    }
+    GraphRef.Params.yarn_attn_factor = static_cast<float>(YarnAttnFactor);
+  }
+  if (Doc.at_key("yarn-beta-fast").error() == simdjson::SUCCESS) {
+    double YarnBetaFast;
+    auto Err = Doc["yarn-beta-fast"].get<double>().get(YarnBetaFast);
+    if (Err) {
+      spdlog::error(
+          "[WASI-NN] GGML backend: Unable to retrieve the yarn-beta-fast option."sv);
+      return ErrNo::InvalidArgument;
+    }
+    GraphRef.Params.yarn_beta_fast = static_cast<float>(YarnBetaFast);
+  }
+  if (Doc.at_key("yarn-beta-slow").error() == simdjson::SUCCESS) {
+    double YarnBetaSlow;
+    auto Err = Doc["yarn-beta-slow"].get<double>().get(YarnBetaSlow);
+    if (Err) {
+      spdlog::error(
+          "[WASI-NN] GGML backend: Unable to retrieve the yarn-beta-slow option."sv);
+      return ErrNo::InvalidArgument;
+    }
+    GraphRef.Params.yarn_beta_slow = static_cast<float>(YarnBetaSlow);
+  }
+  if (Doc.at_key("yarn-orig-ctx").error() == simdjson::SUCCESS) {
+    int64_t YarnOrigCtx;
+    auto Err = Doc["yarn-orig-ctx"].get<int64_t>().get(YarnOrigCtx);
+    if (Err) {
+      spdlog::error(
+          "[WASI-NN] GGML backend: Unable to retrieve the yarn-orig-ctx option."sv);
+      return ErrNo::InvalidArgument;
+    }
+    GraphRef.Params.yarn_orig_ctx = static_cast<int32_t>(YarnOrigCtx);
+  }
+  if (Doc.at_key("defrag-thold").error() == simdjson::SUCCESS) {
+    double DefragThold;
+    auto Err = Doc["defrag-thold"].get<double>().get(DefragThold);
+    if (Err) {
+      spdlog::error(
+          "[WASI-NN] GGML backend: Unable to retrieve the defrag-thold option."sv);
+      return ErrNo::InvalidArgument;
+    }
+    GraphRef.Params.defrag_thold = static_cast<float>(DefragThold);
+  }
+  if (Doc.at_key("mask-valid").error() == simdjson::SUCCESS) {
+    auto Err =
+        Doc["mask-valid"].get<bool>().get(GraphRef.Params.cpuparams.mask_valid);
+    if (Err) {
+      spdlog::error(
+          "[WASI-NN] GGML backend: Unable to retrieve the mask-valid option."sv);
+      return ErrNo::InvalidArgument;
+    }
+  }
+  if (Doc.at_key("priority").error() == simdjson::SUCCESS) {
+    int64_t Priority;
+    auto Err = Doc["priority"].get<int64_t>().get(Priority);
+    if (Err) {
+      spdlog::error(
+          "[WASI-NN] GGML backend: Unable to retrieve the priority option."sv);
+      return ErrNo::InvalidArgument;
+    }
+    GraphRef.Params.cpuparams.priority =
+        static_cast<ggml_sched_priority>(Priority);
+  }
+  if (Doc.at_key("strict-cpu").error() == simdjson::SUCCESS) {
+    auto Err =
+        Doc["strict-cpu"].get<bool>().get(GraphRef.Params.cpuparams.strict_cpu);
+    if (Err) {
+      spdlog::error(
+          "[WASI-NN] GGML backend: Unable to retrieve the strict-cpu option."sv);
+      return ErrNo::InvalidArgument;
+    }
+  }
+  if (Doc.at_key("poll").error() == simdjson::SUCCESS) {
+    int64_t Poll;
+    auto Err = Doc["poll"].get<int64_t>().get(Poll);
+    if (Err) {
+      spdlog::error(
+          "[WASI-NN] GGML backend: Unable to retrieve the poll option."sv);
+      return ErrNo::InvalidArgument;
+    }
+    GraphRef.Params.cpuparams.poll = static_cast<int32_t>(Poll);
+  }
+  if (Doc.at_key("mask-valid-batch").error() == simdjson::SUCCESS) {
+    auto Err = Doc["mask-valid-batch"].get<bool>().get(
+        GraphRef.Params.cpuparams_batch.mask_valid);
+    if (Err) {
+      spdlog::error(
+          "[WASI-NN] GGML backend: Unable to retrieve the mask-valid-batch option."sv);
+      return ErrNo::InvalidArgument;
+    }
+  }
+  if (Doc.at_key("priority-batch").error() == simdjson::SUCCESS) {
+    int64_t Priority;
+    auto Err = Doc["priority-batch"].get<int64_t>().get(Priority);
+    if (Err) {
+      spdlog::error(
+          "[WASI-NN] GGML backend: Unable to retrieve the priority-batch option."sv);
+      return ErrNo::InvalidArgument;
+    }
+    GraphRef.Params.cpuparams_batch.priority =
+        static_cast<ggml_sched_priority>(Priority);
+  }
+  if (Doc.at_key("strict-cpu-batch").error() == simdjson::SUCCESS) {
+    auto Err = Doc["strict-cpu-batch"].get<bool>().get(
+        GraphRef.Params.cpuparams_batch.strict_cpu);
+    if (Err) {
+      spdlog::error(
+          "[WASI-NN] GGML backend: Unable to retrieve the strict-cpu-batch option."sv);
+      return ErrNo::InvalidArgument;
+    }
+  }
+  if (Doc.at_key("poll-batch").error() == simdjson::SUCCESS) {
+    int64_t Poll;
+    auto Err = Doc["poll-batch"].get<int64_t>().get(Poll);
+    if (Err) {
+      spdlog::error(
+          "[WASI-NN] GGML backend: Unable to retrieve the poll-batch option."sv);
+      return ErrNo::InvalidArgument;
+    }
+    GraphRef.Params.cpuparams_batch.poll = static_cast<int32_t>(Poll);
+  }
+  if (Doc.at_key("numa").error() == simdjson::SUCCESS) {
+    int64_t Numa;
+    auto Err = Doc["numa"].get<int64_t>().get(Numa);
+    if (Err) {
+      spdlog::error(
+          "[WASI-NN] GGML backend: Unable to retrieve the numa option."sv);
+      return ErrNo::InvalidArgument;
+    }
+    GraphRef.Params.numa = static_cast<ggml_numa_strategy>(Numa);
+  }
+  if (Doc.at_key("rope-scaling-type").error() == simdjson::SUCCESS) {
+    int64_t RopeScalingType;
+    auto Err = Doc["rope-scaling-type"].get<int64_t>().get(RopeScalingType);
+    if (Err) {
+      spdlog::error(
+          "[WASI-NN] GGML backend: Unable to retrieve the rope-scaling-type option."sv);
+      return ErrNo::InvalidArgument;
+    }
+    GraphRef.Params.rope_scaling_type =
+        static_cast<llama_rope_scaling_type>(RopeScalingType);
+  }
+  if (Doc.at_key("pooling-type").error() == simdjson::SUCCESS) {
+    int64_t PoolingType;
+    auto Err = Doc["pooling-type"].get<int64_t>().get(PoolingType);
+    if (Err) {
+      spdlog::error(
+          "[WASI-NN] GGML backend: Unable to retrieve the pooling-type option."sv);
+      return ErrNo::InvalidArgument;
+    }
+    GraphRef.Params.pooling_type =
+        static_cast<enum llama_pooling_type>(PoolingType);
+  }
+  if (Doc.at_key("attention-type").error() == simdjson::SUCCESS) {
+    int64_t AttentionType;
+    auto Err = Doc["attention-type"].get<int64_t>().get(AttentionType);
+    if (Err) {
+      spdlog::error(
+          "[WASI-NN] GGML backend: Unable to retrieve the attention-type option."sv);
+      return ErrNo::InvalidArgument;
+    }
+    GraphRef.Params.attention_type =
+        static_cast<llama_attention_type>(AttentionType);
+  }
+  if (Doc.at_key("split-mode").error() == simdjson::SUCCESS) {
+    int64_t SplitMode;
+    auto Err = Doc["split-mode"].get<int64_t>().get(SplitMode);
+    if (Err) {
+      spdlog::error(
+          "[WASI-NN] GGML backend: Unable to retrieve the split-mode option."sv);
+      return ErrNo::InvalidArgument;
+    }
+    GraphRef.SplitMode = static_cast<llama_split_mode>(SplitMode);
+  }
+  if (Doc.at_key("threads").error() == simdjson::SUCCESS) {
+    int64_t NThreads;
+    auto Err = Doc["threads"].get<int64_t>().get(NThreads);
+    if (Err) {
+      RET_ERROR(ErrNo::InvalidArgument,
+                "Unable to retrieve the threads option."sv)
+    }
+    GraphRef.Params.cpuparams.n_threads = static_cast<int32_t>(NThreads);
+  }
+  if (Doc.at_key("threads-batch").error() == simdjson::SUCCESS) {
+    int64_t NThreadsBatch;
+    auto Err = Doc["threads-batch"].get<int64_t>().get(NThreadsBatch);
+    if (Err) {
+      RET_ERROR(ErrNo::InvalidArgument,
+                "Unable to retrieve the threads-batch option."sv)
+    }
+    GraphRef.Params.cpuparams_batch.n_threads =
+        static_cast<int32_t>(NThreadsBatch);
+  }
+
+  // The sampling parameters.
+  if (Doc.at_key("n-prev").error() == simdjson::SUCCESS) {
+    int64_t NPrev;
+    auto Err = Doc["n-prev"].get<int64_t>().get(NPrev);
+    if (Err) {
+      RET_ERROR(ErrNo::InvalidArgument,
+                "Unable to retrieve the n_prev option."sv)
+    }
+    GraphRef.Params.sampling.n_prev = static_cast<int32_t>(NPrev);
+  }
+  if (Doc.at_key("n-probs").error() == simdjson::SUCCESS) {
+    int64_t NProbs;
+    auto Err = Doc["n-probs"].get<int64_t>().get(NProbs);
+    if (Err) {
+      RET_ERROR(ErrNo::InvalidArgument,
+                "Unable to retrieve the n_probs option."sv)
+    }
+    GraphRef.Params.sampling.n_probs = static_cast<int32_t>(NProbs);
+  }
+  if (Doc.at_key("min-keep").error() == simdjson::SUCCESS) {
+    int64_t MinKeep;
+    auto Err = Doc["min-keep"].get<int64_t>().get(MinKeep);
+    if (Err) {
+      RET_ERROR(ErrNo::InvalidArgument,
+                "Unable to retrieve the min-keep option."sv)
+    }
+    GraphRef.Params.sampling.min_keep = static_cast<int32_t>(MinKeep);
+  }
+  if (Doc.at_key("top-k").error() == simdjson::SUCCESS) {
+    int64_t TopK;
+    auto Err = Doc["top-k"].get<int64_t>().get(TopK);
+    if (Err) {
+      RET_ERROR(ErrNo::InvalidArgument,
+                "Unable to retrieve the top-k option."sv)
+    }
+    GraphRef.Params.sampling.top_k = static_cast<int32_t>(TopK);
+  }
+  if (Doc.at_key("min-p").error() == simdjson::SUCCESS) {
+    double MinP;
+    auto Err = Doc["min-p"].get<double>().get(MinP);
+    if (Err) {
+      RET_ERROR(ErrNo::InvalidArgument,
+                "Unable to retrieve the min-p option."sv)
+    }
+    GraphRef.Params.sampling.min_p = static_cast<float>(MinP);
+  }
+  if (Doc.at_key("xtc-probability").error() == simdjson::SUCCESS) {
+    double XtcProbability;
+    auto Err = Doc["xtc-probability"].get<double>().get(XtcProbability);
+    if (Err) {
+      RET_ERROR(ErrNo::InvalidArgument,
+                "Unable to retrieve the xtc-probability option."sv)
+    }
+    GraphRef.Params.sampling.xtc_probability =
+        static_cast<float>(XtcProbability);
+  }
+  if (Doc.at_key("xtc-threshold").error() == simdjson::SUCCESS) {
+    double XtcThreshold;
+    auto Err = Doc["xtc-threshold"].get<double>().get(XtcThreshold);
+    if (Err) {
+      RET_ERROR(ErrNo::InvalidArgument,
+                "Unable to retrieve the xtc-threshold option."sv)
+    }
+    GraphRef.Params.sampling.xtc_threshold = static_cast<float>(XtcThreshold);
+  }
+  if (Doc.at_key("typ-p").error() == simdjson::SUCCESS) {
+    double TypP;
+    auto Err = Doc["typ-p"].get<double>().get(TypP);
+    if (Err) {
+      RET_ERROR(ErrNo::InvalidArgument,
+                "Unable to retrieve the typ-p option."sv)
+    }
+    GraphRef.Params.sampling.typ_p = static_cast<float>(TypP);
+  }
+  if (Doc.at_key("dynatemp-range").error() == simdjson::SUCCESS) {
+    double DynaTempRange;
+    auto Err = Doc["dynatemp-range"].get<double>().get(DynaTempRange);
+    if (Err) {
+      RET_ERROR(ErrNo::InvalidArgument,
+                "Unable to retrieve the dynatemp-range option."sv)
+    }
+    GraphRef.Params.sampling.dynatemp_range = static_cast<float>(DynaTempRange);
+  }
+  if (Doc.at_key("dynatemp-exponent").error() == simdjson::SUCCESS) {
+    double DynaTempExponent;
+    auto Err = Doc["dynatemp-exponent"].get<double>().get(DynaTempExponent);
+    if (Err) {
+      RET_ERROR(ErrNo::InvalidArgument,
+                "Unable to retrieve the dynatemp-exponent option."sv)
+    }
+    GraphRef.Params.sampling.dynatemp_exponent =
+        static_cast<float>(DynaTempExponent);
+  }
+  if (Doc.at_key("last-n-penalty").error() == simdjson::SUCCESS) {
+    int64_t LastNPenalty;
+    auto Err = Doc["last-n-penalty"].get<int64_t>().get(LastNPenalty);
+    if (Err) {
+      RET_ERROR(ErrNo::InvalidArgument,
+                "Unable to retrieve the last-n-penalty option."sv)
+    }
+    GraphRef.Params.sampling.penalty_last_n =
+        static_cast<int32_t>(LastNPenalty);
+  }
+  if (Doc.at_key("temp").error() == simdjson::SUCCESS) {
+    double Temp;
+    auto Err = Doc["temp"].get<double>().get(Temp);
+    if (Err) {
+      RET_ERROR(ErrNo::InvalidArgument, "Unable to retrieve the temp option."sv)
+    }
+    GraphRef.Params.sampling.temp = static_cast<float>(std::max(0.0, Temp));
+  }
+  if (Doc.at_key("top-p").error() == simdjson::SUCCESS) {
+    double TopP;
+    auto Err = Doc["top-p"].get<double>().get(TopP);
+    if (Err) {
+      RET_ERROR(ErrNo::InvalidArgument,
+                "Unable to retrieve the top-p option."sv)
+    }
+    GraphRef.Params.sampling.top_p = static_cast<float>(std::max(0.0, TopP));
+  }
+  if (Doc.at_key("repeat-penalty").error() == simdjson::SUCCESS) {
+    double RepeatPenalty;
+    auto Err = Doc["repeat-penalty"].get<double>().get(RepeatPenalty);
+    if (Err) {
+      RET_ERROR(ErrNo::InvalidArgument,
+                "Unable to retrieve the repeat-penalty option."sv)
+    }
+    GraphRef.Params.sampling.penalty_repeat =
+        static_cast<float>(std::max(0.0, RepeatPenalty));
+  }
+  if (Doc.at_key("presence-penalty").error() == simdjson::SUCCESS) {
+    double PresencePenalty;
+    auto Err = Doc["presence-penalty"].get<double>().get(PresencePenalty);
+    if (Err) {
+      RET_ERROR(ErrNo::InvalidArgument,
+                "Unable to retrieve the presence-penalty option."sv)
+    }
+    GraphRef.Params.sampling.penalty_present =
+        static_cast<float>(std::max(0.0, PresencePenalty));
+  }
+  if (Doc.at_key("frequency-penalty").error() == simdjson::SUCCESS) {
+    double FrequencyPenalty;
+    auto Err = Doc["frequency-penalty"].get<double>().get(FrequencyPenalty);
+    if (Err) {
+      RET_ERROR(ErrNo::InvalidArgument,
+                "Unable to retrieve the frequency-penalty option."sv)
+    }
+    GraphRef.Params.sampling.penalty_freq =
+        static_cast<float>(std::max(0.0, FrequencyPenalty));
+  }
+  if (Doc.at_key("dry-multipier").error() == simdjson::SUCCESS) {
+    double DryMultiplier;
+    auto Err = Doc["dry-multipier"].get<double>().get(DryMultiplier);
+    if (Err) {
+      RET_ERROR(ErrNo::InvalidArgument,
+                "Unable to retrieve the dry-multipier option."sv)
+    }
+    GraphRef.Params.sampling.dry_multiplier = static_cast<float>(DryMultiplier);
+  }
+  if (Doc.at_key("dry-base").error() == simdjson::SUCCESS) {
+    double DryBase;
+    auto Err = Doc["dry-base"].get<double>().get(DryBase);
+    if (Err) {
+      RET_ERROR(ErrNo::InvalidArgument,
+                "Unable to retrieve the dry-base option."sv)
+    }
+    GraphRef.Params.sampling.dry_base = static_cast<float>(DryBase);
+  }
+  if (Doc.at_key("dry-allowed-length").error() == simdjson::SUCCESS) {
+    int64_t DryAllowedLength;
+    auto Err = Doc["dry-allowed-length"].get<int64_t>().get(DryAllowedLength);
+    if (Err) {
+      RET_ERROR(ErrNo::InvalidArgument,
+                "Unable to retrieve the dry-allowed-length option."sv)
+    }
+    GraphRef.Params.sampling.dry_allowed_length =
+        static_cast<int32_t>(DryAllowedLength);
+  }
+  if (Doc.at_key("dry-penalty-last-n").error() == simdjson::SUCCESS) {
+    int64_t DryLastNPenalty;
+    auto Err = Doc["dry-last-n-penalty"].get<int64_t>().get(DryLastNPenalty);
+    if (Err) {
+      RET_ERROR(ErrNo::InvalidArgument,
+                "Unable to retrieve the dry-last-n-penalty option."sv)
+    }
+    GraphRef.Params.sampling.penalty_last_n =
+        static_cast<int32_t>(DryLastNPenalty);
+  }
+  if (Doc.at_key("mirostat").error() == simdjson::SUCCESS) {
+    int64_t Mirostat;
+    auto Err = Doc["mirostat"].get<int64_t>().get(Mirostat);
+    if (Err) {
+      RET_ERROR(ErrNo::InvalidArgument,
+                "Unable to retrieve the mirostat option."sv)
+    }
+    GraphRef.Params.sampling.mirostat = static_cast<int32_t>(Mirostat);
+  }
+  if (Doc.at_key("mirostat-eta").error() == simdjson::SUCCESS) {
+    double MirostatEta;
+    auto Err = Doc["mirostat-eta"].get<double>().get(MirostatEta);
+    if (Err) {
+      RET_ERROR(ErrNo::InvalidArgument,
+                "Unable to retrieve the mirostat-eta option."sv)
+    }
+    GraphRef.Params.sampling.mirostat_eta = static_cast<float>(MirostatEta);
+  }
+  if (Doc.at_key("ignore-eos").error() == simdjson::SUCCESS) {
+    auto Err =
+        Doc["ignore-eos"].get<bool>().get(GraphRef.Params.sampling.ignore_eos);
+    if (Err) {
+      RET_ERROR(ErrNo::InvalidArgument,
+                "Unable to retrieve the ignore-eos option."sv)
+    }
+  }
+  if (Doc.at_key("no-perf").error() == simdjson::SUCCESS) {
+    auto Err = Doc["no-perf"].get<bool>().get(GraphRef.Params.sampling.no_perf);
+    if (Err) {
+      RET_ERROR(ErrNo::InvalidArgument,
+                "Unable to retrieve the no-perf option."sv)
+    }
+  }
+  if (Doc.at_key("timing-per-token").error() == simdjson::SUCCESS) {
+    auto Err = Doc["timing-per-token"].get<bool>().get(
+        GraphRef.Params.sampling.timing_per_token);
+    if (Err) {
+      RET_ERROR(ErrNo::InvalidArgument,
+                "Unable to retrieve the timing-per-token option."sv)
+    }
+  }
+  if (Doc.at_key("grammar").error() == simdjson::SUCCESS) {
+    std::string_view Grammar;
+    auto Err = Doc["grammar"].get<std::string_view>().get(Grammar);
+    if (Err) {
+      RET_ERROR(ErrNo::InvalidArgument,
+                "Unable to retrieve the grammar option."sv)
+    }
+    GraphRef.Params.sampling.grammar = Grammar;
+  }
+  if (Doc.at_key("json-schema").error() == simdjson::SUCCESS) {
+    std::string_view JsonSchema;
+    auto Err = Doc["json-schema"].get<std::string_view>().get(JsonSchema);
+    if (Err) {
+      RET_ERROR(ErrNo::InvalidArgument,
+                "Unable to retrieve the json-schema option."sv)
+    }
+    GraphRef.Params.sampling.grammar =
+        json_schema_to_grammar(nlohmann::ordered_json::parse(JsonSchema));
+  }
+  if (Doc.at_key("seed").error() == simdjson::SUCCESS) {
+    uint64_t Seed;
+    auto Err = Doc["seed"].get<uint64_t>().get(Seed);
+    if (Err) {
+      RET_ERROR(ErrNo::InvalidArgument, "Unable to retrieve the seed option."sv)
+    }
+    GraphRef.Params.sampling.seed = static_cast<int32_t>(Seed);
+  }
+  // The speculative parameters.
+  if (Doc.at_key("n_ctx-speculative").error() == simdjson::SUCCESS) {
+    int64_t NCtxSpeculative;
+    auto Err = Doc["n_ctx-speculative"].get<int64_t>().get(NCtxSpeculative);
+    if (Err) {
+      RET_ERROR(ErrNo::InvalidArgument,
+                "Unable to retrieve the n_ctx-speculative option."sv)
+    }
+    GraphRef.Params.speculative.n_ctx = static_cast<int32_t>(NCtxSpeculative);
+  }
+  if (Doc.at_key("n_max-speculative").error() == simdjson::SUCCESS) {
+    int64_t NMaxSpeculative;
+    auto Err = Doc["n_max-speculative"].get<int64_t>().get(NMaxSpeculative);
+    if (Err) {
+      RET_ERROR(ErrNo::InvalidArgument,
+                "Unable to retrieve the n_max-speculative option."sv)
+    }
+    GraphRef.Params.speculative.n_max = static_cast<int32_t>(NMaxSpeculative);
+  }
+  if (Doc.at_key("n_min-speculative").error() == simdjson::SUCCESS) {
+    int64_t NMinSpeculative;
+    auto Err = Doc["n_min-speculative"].get<int64_t>().get(NMinSpeculative);
+    if (Err) {
+      RET_ERROR(ErrNo::InvalidArgument,
+                "Unable to retrieve the n_min-speculative option."sv)
+    }
+    GraphRef.Params.speculative.n_min = static_cast<int32_t>(NMinSpeculative);
+  }
+  if (Doc.at_key("p_split-speculative").error() == simdjson::SUCCESS) {
+    double PSplitSpeculative;
+    auto Err = Doc["p_split-speculative"].get<double>().get(PSplitSpeculative);
+    if (Err) {
+      RET_ERROR(ErrNo::InvalidArgument,
+                "Unable to retrieve the p_split-speculative option."sv)
+    }
+    GraphRef.Params.speculative.p_split = static_cast<float>(PSplitSpeculative);
+  }
+  if (Doc.at_key("p_min-speculative").error() == simdjson::SUCCESS) {
+    double PMinSpeculative;
+    auto Err = Doc["p_min-speculative"].get<double>().get(PMinSpeculative);
+    if (Err) {
+      RET_ERROR(ErrNo::InvalidArgument,
+                "Unable to retrieve the p_min-speculative option."sv)
+    }
+    GraphRef.Params.speculative.p_min = static_cast<float>(PMinSpeculative);
+  }
+  // The vocoder parameters.
+  if (Doc.at_key("hf_repo").error() == simdjson::SUCCESS) {
+    std::string_view HfRepo;
+    auto Err = Doc["hf_repo"].get<std::string_view>().get(HfRepo);
+    if (Err) {
+      RET_ERROR(ErrNo::InvalidArgument,
+                "Unable to retrieve the hf_repo option."sv)
+    }
+    GraphRef.Params.vocoder.hf_repo = HfRepo;
+  }
+  if (Doc.at_key("hf_file").error() == simdjson::SUCCESS) {
+    std::string_view HfFile;
+    auto Err = Doc["hf_file"].get<std::string_view>().get(HfFile);
+    if (Err) {
+      RET_ERROR(ErrNo::InvalidArgument,
+                "Unable to retrieve the hf_file option."sv)
+    }
+    GraphRef.Params.vocoder.hf_file = HfFile;
+  }
+  if (Doc.at_key("mode-vocoder").error() == simdjson::SUCCESS) {
+    std::string_view ModeVocoder;
+    auto Err = Doc["mode-vocoder"].get<std::string_view>().get(ModeVocoder);
+    if (Err) {
+      RET_ERROR(ErrNo::InvalidArgument,
+                "Unable to retrieve the mode-vocoder option."sv)
+    }
+    GraphRef.Params.vocoder.model = ModeVocoder;
+  }
+  if (Doc.at_key("model-url-vocoder").error() == simdjson::SUCCESS) {
+    std::string_view ModelUrlVocoder;
+    auto Err =
+        Doc["model-url-vocoder"].get<std::string_view>().get(ModelUrlVocoder);
+    if (Err) {
+      RET_ERROR(ErrNo::InvalidArgument,
+                "Unable to retrieve the model-url-vocoder option."sv)
+    }
+    GraphRef.Params.vocoder.model_url = ModelUrlVocoder;
+  }
+  // The config parameters.
+  if (Doc.at_key("stream-stdout").error() == simdjson::SUCCESS) {
+    auto Err = Doc["stream-stdout"].get<bool>().get(ConfRef.StreamStdout);
+    if (Err) {
+      RET_ERROR(ErrNo::InvalidArgument,
+                "Unable to retrieve the stream-stdout option."sv)
+    }
+  }
+  if (Doc.at_key("n-predict").error() == simdjson::SUCCESS) {
+    auto Err = Doc["n-predict"].get<int64_t>().get(ConfRef.NPredict);
+    if (Err) {
+      RET_ERROR(ErrNo::InvalidArgument,
+                "Unable to retrieve the n-predict option."sv)
+    }
+  }
+  if (Doc.at_key("reverse-prompt").error() == simdjson::SUCCESS) {
+    std::string_view ReversePrompt;
+    auto Err = Doc["reverse-prompt"].get<std::string_view>().get(ReversePrompt);
+    if (Err) {
+      RET_ERROR(ErrNo::InvalidArgument,
+                "Unable to retrieve the reverse-prompt option."sv)
+    }
+    ConfRef.ReversePrompt = ReversePrompt;
+  }
+  if (Doc.at_key("image").error() == simdjson::SUCCESS) {
+    std::string_view ImagePath;
+    auto Err = Doc["image"].get<std::string_view>().get(ImagePath);
+    if (Err) {
+      RET_ERROR(ErrNo::InvalidArgument,
+                "Unable to retrieve the image option."sv)
+    }
+    ConfRef.ImagePath = ImagePath;
+  }
+  if (Doc.at_key("always-regenerate-image-embd").error() == simdjson::SUCCESS) {
+    auto Err = Doc["always-regenerate-image-embd"].get<bool>().get(
+        ConfRef.AlwaysRegenerateImageEmbd);
+    if (Err) {
+      RET_ERROR(ErrNo::InvalidArgument,
+                "Unable to retrieve the always-regenerate-image-embd option."sv)
+    }
+  }
+  if (Doc.at_key("model-alias").error() == simdjson::SUCCESS) {
+    std::string_view ModelAlias;
+    auto Err = Doc["model-alias"].get<std::string_view>().get(ModelAlias);
+    if (Err) {
+      RET_ERROR(ErrNo::InvalidArgument,
+                "Unable to retrieve the model-alias option."sv)
+    }
+    GraphRef.Params.model_alias = ModelAlias;
+  }
+  if (Doc.at_key("model-url").error() == simdjson::SUCCESS) {
+    std::string_view ModelUrl;
+    auto Err = Doc["model-url"].get<std::string_view>().get(ModelUrl);
+    if (Err) {
+      RET_ERROR(ErrNo::InvalidArgument,
+                "Unable to retrieve the model-url option."sv)
+    }
+    GraphRef.Params.model_url = ModelUrl;
+  }
+  if (Doc.at_key("hf-token").error() == simdjson::SUCCESS) {
+    std::string_view HfToken;
+    auto Err = Doc["hf-token"].get<std::string_view>().get(HfToken);
+    if (Err) {
+      RET_ERROR(ErrNo::InvalidArgument,
+                "Unable to retrieve the hf-token option."sv)
+    }
+    GraphRef.Params.hf_token = HfToken;
+  }
+  if (Doc.at_key("hf-repo").error() == simdjson::SUCCESS) {
+    std::string_view HfRepo;
+    auto Err = Doc["hf-repo"].get<std::string_view>().get(HfRepo);
+    if (Err) {
+      RET_ERROR(ErrNo::InvalidArgument,
+                "Unable to retrieve the hf-repo option."sv)
+    }
+    GraphRef.Params.hf_repo = HfRepo;
+  }
+  if (Doc.at_key("hf-file").error() == simdjson::SUCCESS) {
+    std::string_view HfFile;
+    auto Err = Doc["hf-file"].get<std::string_view>().get(HfFile);
+    if (Err) {
+      RET_ERROR(ErrNo::InvalidArgument,
+                "Unable to retrieve the hf-file option."sv)
+    }
+    GraphRef.Params.hf_file = HfFile;
+  }
+  if (Doc.at_key("prompt-file").error() == simdjson::SUCCESS) {
+    std::string_view PromptFile;
+    auto Err = Doc["prompt-file"].get<std::string_view>().get(PromptFile);
+    if (Err) {
+      RET_ERROR(ErrNo::InvalidArgument,
+                "Unable to retrieve the prompt-file option."sv)
+    }
+    GraphRef.Params.prompt_file = PromptFile;
+  }
+  if (Doc.at_key("path-prompt-cache").error() == simdjson::SUCCESS) {
+    std::string_view PathPromptCache;
+    auto Err =
+        Doc["path-prompt-cache"].get<std::string_view>().get(PathPromptCache);
+    if (Err) {
+      RET_ERROR(ErrNo::InvalidArgument,
+                "Unable to retrieve the path-prompt-cache option."sv)
+    }
+    GraphRef.Params.path_prompt_cache = PathPromptCache;
+  }
+  if (Doc.at_key("input-prefix").error() == simdjson::SUCCESS) {
+    std::string_view InputPrefix;
+    auto Err = Doc["input-prefix"].get<std::string_view>().get(InputPrefix);
+    if (Err) {
+      RET_ERROR(ErrNo::InvalidArgument,
+                "Unable to retrieve the input-prefix option."sv)
+    }
+    GraphRef.Params.input_prefix = InputPrefix;
+  }
+  if (Doc.at_key("input-suffix").error() == simdjson::SUCCESS) {
+    std::string_view InputSuffix;
+    auto Err = Doc["input-suffix"].get<std::string_view>().get(InputSuffix);
+    if (Err) {
+      RET_ERROR(ErrNo::InvalidArgument,
+                "Unable to retrieve the input-suffix option."sv)
+    }
+    GraphRef.Params.input_suffix = InputSuffix;
+  }
+  if (Doc.at_key("lookup-cache-static").error() == simdjson::SUCCESS) {
+    std::string_view LookupCacheStatic;
+    auto Err = Doc["lookup-cache-static"].get<std::string_view>().get(
+        LookupCacheStatic);
+    if (Err) {
+      RET_ERROR(ErrNo::InvalidArgument,
+                "Unable to retrieve the lookup-cache-static option."sv)
+    }
+    GraphRef.Params.lookup_cache_static = LookupCacheStatic;
+  }
+  if (Doc.at_key("lookup-cache-dynamic").error() == simdjson::SUCCESS) {
+    std::string_view LookupCacheDynamic;
+    auto Err = Doc["lookup-cache-dynamic"].get<std::string_view>().get(
+        LookupCacheDynamic);
+    if (Err) {
+      RET_ERROR(ErrNo::InvalidArgument,
+                "Unable to retrieve the lookup-cache-dynamic option."sv)
+    }
+    GraphRef.Params.lookup_cache_dynamic = LookupCacheDynamic;
+  }
+  if (Doc.at_key("logits-file").error() == simdjson::SUCCESS) {
+    std::string_view LogitsFile;
+    auto Err = Doc["logits-file"].get<std::string_view>().get(LogitsFile);
+    if (Err) {
+      RET_ERROR(ErrNo::InvalidArgument,
+                "Unable to retrieve the logits-file option."sv)
+    }
+    GraphRef.Params.logits_file = LogitsFile;
+  }
+  if (Doc.at_key("lora-init-without-apply").error() == simdjson::SUCCESS) {
+    auto Err = Doc["lora-init-without-apply"].get<bool>().get(
+        GraphRef.Params.lora_init_without_apply);
+    if (Err) {
+      RET_ERROR(ErrNo::InvalidArgument,
+                "Unable to retrieve the lora-init-without-apply option."sv)
+    }
+  }
+  if (Doc.at_key("verbosity").error() == simdjson::SUCCESS) {
+    int64_t Verbosity;
+    auto Err = Doc["verbosity"].get<int64_t>().get(Verbosity);
+    if (Err) {
+      RET_ERROR(ErrNo::InvalidArgument,
+                "Unable to retrieve the verbosity option."sv)
+    }
+    GraphRef.Params.verbosity = static_cast<int32_t>(Verbosity);
+  }
+  if (Doc.at_key("control-vector-layer-start").error() == simdjson::SUCCESS) {
+    int64_t ControlVectorLayerStart;
+    auto Err = Doc["control-vector-layer-start"].get<int64_t>().get(
+        ControlVectorLayerStart);
+    if (Err) {
+      RET_ERROR(ErrNo::InvalidArgument,
+                "Unable to retrieve the control-vector-layer-start option."sv)
+    }
+    GraphRef.Params.control_vector_layer_start =
+        static_cast<int32_t>(ControlVectorLayerStart);
+  }
+  if (Doc.at_key("control-vector-layer-end").error() == simdjson::SUCCESS) {
+    int64_t ControlVectorLayerEnd;
+    auto Err = Doc["control-vector-layer-end"].get<int64_t>().get(
+        ControlVectorLayerEnd);
+    if (Err) {
+      RET_ERROR(ErrNo::InvalidArgument,
+                "Unable to retrieve the control-vector-layer-end option."sv)
+    }
+    GraphRef.Params.control_vector_layer_end =
+        static_cast<int32_t>(ControlVectorLayerEnd);
+  }
+  if (Doc.at_key("ppl-stride").error() == simdjson::SUCCESS) {
+    int64_t PplStride;
+    auto Err = Doc["ppl-stride"].get<int64_t>().get(PplStride);
+    if (Err) {
+      RET_ERROR(ErrNo::InvalidArgument,
+                "Unable to retrieve the ppl-stride option."sv)
+    }
+    GraphRef.Params.ppl_stride = static_cast<int32_t>(PplStride);
+  }
+  if (Doc.at_key("ppl-output-type").error() == simdjson::SUCCESS) {
+    int64_t PplOutputType;
+    auto Err = Doc["ppl-output-type"].get<int64_t>().get(PplOutputType);
+    if (Err) {
+      RET_ERROR(ErrNo::InvalidArgument,
+                "Unable to retrieve the ppl-output-type option."sv)
+    }
+    GraphRef.Params.ppl_output_type = static_cast<int32_t>(PplOutputType);
+  }
+  if (Doc.at_key("hellaswag").error() == simdjson::SUCCESS) {
+    auto Err = Doc["hellaswag"].get<bool>().get(GraphRef.Params.hellaswag);
+    if (Err) {
+      RET_ERROR(ErrNo::InvalidArgument,
+                "Unable to retrieve the hellaswag option."sv)
+    }
+  }
+  if (Doc.at_key("hellaswag-tasks").error() == simdjson::SUCCESS) {
+    uint64_t HellaswagTasks;
+    auto Err = Doc["hellaswag-tasks"].get<uint64_t>().get(HellaswagTasks);
+    if (Err) {
+      RET_ERROR(ErrNo::InvalidArgument,
+                "Unable to retrieve the hellaswag-tasks option."sv)
+    }
+    GraphRef.Params.hellaswag_tasks = HellaswagTasks;
+  }
+  if (Doc.at_key("winogrande").error() == simdjson::SUCCESS) {
+    auto Err = Doc["winogrande"].get<bool>().get(GraphRef.Params.winogrande);
+    if (Err) {
+      RET_ERROR(ErrNo::InvalidArgument,
+                "Unable to retrieve the winogrande option."sv)
+    }
+  }
+  if (Doc.at_key("winogrande-tasks").error() == simdjson::SUCCESS) {
+    uint64_t WinograndeTasks;
+    auto Err = Doc["winogrande-tasks"].get<uint64_t>().get(WinograndeTasks);
+    if (Err) {
+      RET_ERROR(ErrNo::InvalidArgument,
+                "Unable to retrieve the winogrande-tasks option."sv)
+    }
+    GraphRef.Params.winogrande_tasks = WinograndeTasks;
+  }
+  if (Doc.at_key("multiple-choice").error() == simdjson::SUCCESS) {
+    auto Err =
+        Doc["multiple-choice"].get<bool>().get(GraphRef.Params.multiple_choice);
+    if (Err) {
+      RET_ERROR(ErrNo::InvalidArgument,
+                "Unable to retrieve the multiple-choice option."sv)
+    }
+  }
+  if (Doc.at_key("multiple-choice-tasks").error() == simdjson::SUCCESS) {
+    uint64_t MultipleChoiceTasks;
+    auto Err =
+        Doc["multiple-choice-tasks"].get<uint64_t>().get(MultipleChoiceTasks);
+    if (Err) {
+      RET_ERROR(ErrNo::InvalidArgument,
+                "Unable to retrieve the multiple-choice-tasks option."sv)
+    }
+    GraphRef.Params.multiple_choice_tasks = MultipleChoiceTasks;
+  }
+  if (Doc.at_key("kl-divergence").error() == simdjson::SUCCESS) {
+    auto Err =
+        Doc["kl-divergence"].get<bool>().get(GraphRef.Params.kl_divergence);
+    if (Err) {
+      RET_ERROR(ErrNo::InvalidArgument,
+                "Unable to retrieve the kl-divergence option."sv)
+    }
+  }
+  if (Doc.at_key("usage").error() == simdjson::SUCCESS) {
+    auto Err = Doc["usage"].get<bool>().get(GraphRef.Params.usage);
+    if (Err) {
+      RET_ERROR(ErrNo::InvalidArgument,
+                "Unable to retrieve the usage option."sv)
+    }
+  }
+  if (Doc.at_key("special").error() == simdjson::SUCCESS) {
+    auto Err = Doc["special"].get<bool>().get(GraphRef.Params.special);
+    if (Err) {
+      RET_ERROR(ErrNo::InvalidArgument,
+                "Unable to retrieve the special option."sv)
+    }
+  }
+  if (Doc.at_key("interactive").error() == simdjson::SUCCESS) {
+    auto Err = Doc["interactive"].get<bool>().get(GraphRef.Params.interactive);
+    if (Err) {
+      RET_ERROR(ErrNo::InvalidArgument,
+                "Unable to retrieve the interactive option."sv)
+    }
+  }
+  if (Doc.at_key("interactive-first").error() == simdjson::SUCCESS) {
+    auto Err = Doc["interactive-first"].get<bool>().get(
+        GraphRef.Params.interactive_first);
+    if (Err) {
+      RET_ERROR(ErrNo::InvalidArgument,
+                "Unable to retrieve the interactive-first option."sv)
+    }
+  }
+  if (Doc.at_key("prompt-cache-all").error() == simdjson::SUCCESS) {
+    auto Err = Doc["prompt-cache-all"].get<bool>().get(
+        GraphRef.Params.prompt_cache_all);
+    if (Err) {
+      RET_ERROR(ErrNo::InvalidArgument,
+                "Unable to retrieve the prompt-cache-all option."sv)
+    }
+  }
+  if (Doc.at_key("prompt-cache-ro").error() == simdjson::SUCCESS) {
+    auto Err =
+        Doc["prompt-cache-ro"].get<bool>().get(GraphRef.Params.prompt_cache_ro);
+    if (Err) {
+      RET_ERROR(ErrNo::InvalidArgument,
+                "Unable to retrieve the prompt-cache-ro option."sv)
+    }
+  }
+  if (Doc.at_key("escape").error() == simdjson::SUCCESS) {
+    auto Err = Doc["escape"].get<bool>().get(GraphRef.Params.escape);
+    if (Err) {
+      RET_ERROR(ErrNo::InvalidArgument,
+                "Unable to retrieve the escape option."sv)
+    }
+  }
+  if (Doc.at_key("multiline-input").error() == simdjson::SUCCESS) {
+    auto Err =
+        Doc["multiline-input"].get<bool>().get(GraphRef.Params.multiline_input);
+    if (Err) {
+      RET_ERROR(ErrNo::InvalidArgument,
+                "Unable to retrieve the multiline-input option."sv)
+    }
+  }
+  if (Doc.at_key("simple-io").error() == simdjson::SUCCESS) {
+    auto Err = Doc["simple-io"].get<bool>().get(GraphRef.Params.simple_io);
+    if (Err) {
+      RET_ERROR(ErrNo::InvalidArgument,
+                "Unable to retrieve the simple-io option."sv)
+    }
+  }
+  if (Doc.at_key("cont-batching").error() == simdjson::SUCCESS) {
+    auto Err =
+        Doc["cont-batching"].get<bool>().get(GraphRef.Params.cont_batching);
+    if (Err) {
+      RET_ERROR(ErrNo::InvalidArgument,
+                "Unable to retrieve the cont-batching option."sv)
+    }
+  }
+  if (Doc.at_key("flash-attn").error() == simdjson::SUCCESS) {
+    auto Err = Doc["flash-attn"].get<bool>().get(GraphRef.Params.flash_attn);
+    if (Err) {
+      RET_ERROR(ErrNo::InvalidArgument,
+                "Unable to retrieve the flash-attn option."sv)
+    }
+  }
+  if (Doc.at_key("use-mlock").error() == simdjson::SUCCESS) {
+    auto Err = Doc["use-mlock"].get<bool>().get(GraphRef.Params.use_mlock);
+    if (Err) {
+      RET_ERROR(ErrNo::InvalidArgument,
+                "Unable to retrieve the use-mlock option."sv)
+    }
+  }
+  if (Doc.at_key("use-mmap").error() == simdjson::SUCCESS) {
+    auto Err = Doc["use-mmap"].get<bool>().get(GraphRef.Params.use_mmap);
+    if (Err) {
+      RET_ERROR(ErrNo::InvalidArgument,
+                "Unable to retrieve the use-mmap option."sv)
+    }
+  }
+  if (Doc.at_key("verbose-prompt").error() == simdjson::SUCCESS) {
+    auto Err =
+        Doc["verbose-prompt"].get<bool>().get(GraphRef.Params.verbose_prompt);
+    if (Err) {
+      RET_ERROR(ErrNo::InvalidArgument,
+                "Unable to retrieve the verbose-prompt option."sv)
+    }
+  }
+  if (Doc.at_key("display-prompt").error() == simdjson::SUCCESS) {
+    auto Err =
+        Doc["display-prompt"].get<bool>().get(GraphRef.Params.display_prompt);
+    if (Err) {
+      RET_ERROR(ErrNo::InvalidArgument,
+                "Unable to retrieve the display-prompt option."sv)
+    }
+  }
+  if (Doc.at_key("dump-kv-cache").error() == simdjson::SUCCESS) {
+    auto Err =
+        Doc["dump-kv-cache"].get<bool>().get(GraphRef.Params.dump_kv_cache);
+    if (Err) {
+      RET_ERROR(ErrNo::InvalidArgument,
+                "Unable to retrieve the dump-kv-cache option."sv)
+    }
+  }
+  if (Doc.at_key("no-kv-offload").error() == simdjson::SUCCESS) {
+    auto Err =
+        Doc["no-kv-offload"].get<bool>().get(GraphRef.Params.no_kv_offload);
+    if (Err) {
+      RET_ERROR(ErrNo::InvalidArgument,
+                "Unable to retrieve the no-kv-offload option."sv)
+    }
+  }
+  if (Doc.at_key("warmup").error() == simdjson::SUCCESS) {
+    auto Err = Doc["warmup"].get<bool>().get(GraphRef.Params.warmup);
+    if (Err) {
+      RET_ERROR(ErrNo::InvalidArgument,
+                "Unable to retrieve the warmup option."sv)
+    }
+  }
+  if (Doc.at_key("check-tensors").error() == simdjson::SUCCESS) {
+    auto Err =
+        Doc["check-tensors"].get<bool>().get(GraphRef.Params.check_tensors);
+    if (Err) {
+      RET_ERROR(ErrNo::InvalidArgument,
+                "Unable to retrieve the check-tensors option."sv)
+    }
+  }
+  if (Doc.at_key("cache-type-k").error() == simdjson::SUCCESS) {
+    int64_t CacheTypeK;
+    auto Err = Doc["cache-type-k"].get<int64_t>().get(CacheTypeK);
+    if (Err) {
+      RET_ERROR(ErrNo::InvalidArgument,
+                "Unable to retrieve the cache-type-k option."sv)
+    }
+    GraphRef.Params.cache_type_k = static_cast<ggml_type>(CacheTypeK);
+  }
+  if (Doc.at_key("cache-type-v").error() == simdjson::SUCCESS) {
+    int64_t CacheTypeV;
+    auto Err = Doc["cache-type-v"].get<int64_t>().get(CacheTypeV);
+    if (Err) {
+      RET_ERROR(ErrNo::InvalidArgument,
+                "Unable to retrieve the cache-type-v option."sv)
+    }
+    GraphRef.Params.cache_type_v = static_cast<ggml_type>(CacheTypeV);
+  }
+  if (Doc.at_key("embd-normalize").error() == simdjson::SUCCESS) {
+    int64_t EmbdNormalize;
+    auto Err = Doc["embd-normalize"].get<int64_t>().get(EmbdNormalize);
+    if (Err) {
+      RET_ERROR(ErrNo::InvalidArgument,
+                "Unable to retrieve the embd-normalize option."sv)
+    }
+    GraphRef.Params.embd_normalize = static_cast<int32_t>(EmbdNormalize);
+  }
+  if (Doc.at_key("embd-out").error() == simdjson::SUCCESS) {
+    std::string_view EmbdOut;
+    auto Err = Doc["embd-out"].get<std::string_view>().get(EmbdOut);
+    if (Err) {
+      RET_ERROR(ErrNo::InvalidArgument,
+                "Unable to retrieve the embd-out option."sv)
+    }
+    GraphRef.Params.embd_out = EmbdOut;
+  }
+  if (Doc.at_key("embd-sep").error() == simdjson::SUCCESS) {
+    std::string_view EmbdSep;
+    auto Err = Doc["embd-sep"].get<std::string_view>().get(EmbdSep);
+    if (Err) {
+      RET_ERROR(ErrNo::InvalidArgument,
+                "Unable to retrieve the embd-sep option."sv)
+    }
+    GraphRef.Params.embd_sep = EmbdSep;
+  }
+  if (Doc.at_key("reranking").error() == simdjson::SUCCESS) {
+    auto Err = Doc["reranking"].get<bool>().get(GraphRef.Params.reranking);
+    if (Err) {
+      RET_ERROR(ErrNo::InvalidArgument,
+                "Unable to retrieve the reranking option."sv)
+    }
+  }
+  if (Doc.at_key("port").error() == simdjson::SUCCESS) {
+    int64_t Port;
+    auto Err = Doc["port"].get<int64_t>().get(Port);
+    if (Err) {
+      RET_ERROR(ErrNo::InvalidArgument, "Unable to retrieve the port option."sv)
+    }
+    GraphRef.Params.port = static_cast<int32_t>(Port);
+  }
+  if (Doc.at_key("timeout-read").error() == simdjson::SUCCESS) {
+    int64_t TimeoutRead;
+    auto Err = Doc["timeout-read"].get<int64_t>().get(TimeoutRead);
+    if (Err) {
+      RET_ERROR(ErrNo::InvalidArgument,
+                "Unable to retrieve the timeout-read option."sv)
+    }
+    GraphRef.Params.timeout_read = static_cast<int32_t>(TimeoutRead);
+  }
+  if (Doc.at_key("timeout-write").error() == simdjson::SUCCESS) {
+    int64_t TimeoutWrite;
+    auto Err = Doc["timeout-write"].get<int64_t>().get(TimeoutWrite);
+    if (Err) {
+      RET_ERROR(ErrNo::InvalidArgument,
+                "Unable to retrieve the timeout-write option."sv)
+    }
+    GraphRef.Params.timeout_write = static_cast<int32_t>(TimeoutWrite);
+  }
+  if (Doc.at_key("n-threads-http").error() == simdjson::SUCCESS) {
+    int64_t NThreadsHttp;
+    auto Err = Doc["n-threads-http"].get<int64_t>().get(NThreadsHttp);
+    if (Err) {
+      RET_ERROR(ErrNo::InvalidArgument,
+                "Unable to retrieve the n-threads-http option."sv)
+    }
+    GraphRef.Params.n_threads_http = static_cast<int32_t>(NThreadsHttp);
+  }
+  if (Doc.at_key("n-cache-reuse").error() == simdjson::SUCCESS) {
+    int64_t NCacheReuse;
+    auto Err = Doc["n-cache-reuse"].get<int64_t>().get(NCacheReuse);
+    if (Err) {
+      RET_ERROR(ErrNo::InvalidArgument,
+                "Unable to retrieve the n-cache-reuse option."sv)
+    }
+    GraphRef.Params.n_cache_reuse = static_cast<int32_t>(NCacheReuse);
+  }
+  if (Doc.at_key("hostname").error() == simdjson::SUCCESS) {
+    std::string_view Hostname;
+    auto Err = Doc["hostname"].get<std::string_view>().get(Hostname);
+    if (Err) {
+      RET_ERROR(ErrNo::InvalidArgument,
+                "Unable to retrieve the hostname option."sv)
+    }
+    GraphRef.Params.hostname = Hostname;
+  }
+  if (Doc.at_key("public-path").error() == simdjson::SUCCESS) {
+    std::string_view PublicPath;
+    auto Err = Doc["public-path"].get<std::string_view>().get(PublicPath);
+    if (Err) {
+      RET_ERROR(ErrNo::InvalidArgument,
+                "Unable to retrieve the public-path option."sv)
+    }
+    GraphRef.Params.public_path = PublicPath;
+  }
+  if (Doc.at_key("chat-template").error() == simdjson::SUCCESS) {
+    std::string_view ChatTemplate;
+    auto Err = Doc["chat-template"].get<std::string_view>().get(ChatTemplate);
+    if (Err) {
+      RET_ERROR(ErrNo::InvalidArgument,
+                "Unable to retrieve the chat-template option."sv)
+    }
+    GraphRef.Params.chat_template = ChatTemplate;
+  }
+  if (Doc.at_key("enable-chat-template").error() == simdjson::SUCCESS) {
+    auto Err = Doc["enable-chat-template"].get<bool>().get(
+        GraphRef.Params.enable_chat_template);
+    if (Err) {
+      RET_ERROR(ErrNo::InvalidArgument,
+                "Unable to retrieve the enable-chat-template option."sv)
+    }
+  }
+  if (Doc.at_key("ssl-file-key").error() == simdjson::SUCCESS) {
+    std::string_view SslFileKey;
+    auto Err = Doc["ssl-file-key"].get<std::string_view>().get(SslFileKey);
+    if (Err) {
+      RET_ERROR(ErrNo::InvalidArgument,
+                "Unable to retrieve the ssl-file-key option."sv)
+    }
+    GraphRef.Params.ssl_file_key = SslFileKey;
+  }
+  if (Doc.at_key("ssl-file-cert").error() == simdjson::SUCCESS) {
+    std::string_view SslFileCert;
+    auto Err = Doc["ssl-file-cert"].get<std::string_view>().get(SslFileCert);
+    if (Err) {
+      RET_ERROR(ErrNo::InvalidArgument,
+                "Unable to retrieve the ssl-file-cert option."sv)
+    }
+    GraphRef.Params.ssl_file_cert = SslFileCert;
+  }
+  if (Doc.at_key("webui").error() == simdjson::SUCCESS) {
+    auto Err = Doc["webui"].get<bool>().get(GraphRef.Params.webui);
+    if (Err) {
+      RET_ERROR(ErrNo::InvalidArgument,
+                "Unable to retrieve the webui option."sv)
+    }
+  }
+  if (Doc.at_key("endpoint-slots").error() == simdjson::SUCCESS) {
+    int64_t EndpointSlots;
+    auto Err = Doc["endpoint-slots"].get<int64_t>().get(EndpointSlots);
+    if (Err) {
+      RET_ERROR(ErrNo::InvalidArgument,
+                "Unable to retrieve the endpoint-slots option."sv)
+    }
+    GraphRef.Params.endpoint_slots = static_cast<int32_t>(EndpointSlots);
+  }
+  if (Doc.at_key("endpoint-props").error() == simdjson::SUCCESS) {
+    auto Err =
+        Doc["endpoint-props"].get<bool>().get(GraphRef.Params.endpoint_props);
+    if (Err) {
+      RET_ERROR(ErrNo::InvalidArgument,
+                "Unable to retrieve the endpoint-props option."sv)
+    }
+  }
+  if (Doc.at_key("endpoint-metrics").error() == simdjson::SUCCESS) {
+    auto Err = Doc["endpoint-metrics"].get<bool>().get(
+        GraphRef.Params.endpoint_metrics);
+    if (Err) {
+      RET_ERROR(ErrNo::InvalidArgument,
+                "Unable to retrieve the endpoint-metrics option."sv)
+    }
+  }
+  if (Doc.at_key("log-json").error() == simdjson::SUCCESS) {
+    auto Err = Doc["log-json"].get<bool>().get(GraphRef.Params.log_json);
     if (Err) {
       RET_ERROR(ErrNo::InvalidArgument,
                 "Unable to retrieve the log-json option."sv)
