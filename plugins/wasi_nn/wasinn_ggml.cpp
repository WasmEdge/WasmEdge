--- conflicted
+++ resolved
@@ -22,10 +22,7 @@
 #include <filesystem>
 #include <optional>
 #include <sstream>
-<<<<<<< HEAD
-=======
 #include <vector>
->>>>>>> 1ff5d38a
 #include <tuple>
 #endif
 
@@ -108,8 +105,6 @@
   Params.cpuparams.n_threads = static_cast<int32_t>(GraphRef.Threads);
   Params.cpuparams_batch.n_threads = static_cast<int32_t>(GraphRef.Threads);
   Params.embedding = GraphRef.Embedding;
-<<<<<<< HEAD
-=======
   Params.sampling.temp = static_cast<float>(GraphRef.Temp);
   Params.sampling.top_p = static_cast<float>(GraphRef.TopP);
   Params.sampling.penalty_repeat = static_cast<float>(GraphRef.RepeatPenalty);
@@ -119,7 +114,6 @@
   Params.sampling.seed = static_cast<uint32_t>(GraphRef.Seed);
   Params.sampling.top_k = static_cast<int32_t>(GraphRef.TopK);
   return ErrNo::Success;
->>>>>>> 1ff5d38a
   setupSamplerParams(GraphRef, Params.sampling);
 }
 
@@ -194,8 +188,6 @@
     if (Err) {
       RET_ERROR(ErrNo::InvalidArgument,
                 "Unable to retrieve the enable-debug-log option."sv)
-<<<<<<< HEAD
-=======
     }
   }
   if (Doc.at_key("embedding").error() == simdjson::SUCCESS) {
@@ -249,8 +241,8 @@
       spdlog::error(
           "[WASI-NN] GGML backend: Unable to retrieve the image option."sv);
       return ErrNo::InvalidArgument;
->>>>>>> 1ff5d38a
-    }
+    }
+    GraphRef.ImagePath = ImagePath;
   }
   // The model parameters.
   if (Doc.at_key("main-gpu").error() == simdjson::SUCCESS) {
@@ -333,8 +325,6 @@
     } else {
       RET_ERROR(ErrNo::InvalidArgument,
                 "Unknown split-mode: {}. Valid: none, layer, row."sv, SplitMode)
-<<<<<<< HEAD
-=======
     }
   }
   if (Doc.at_key("mmproj").error() == simdjson::SUCCESS) {
@@ -343,16 +333,6 @@
     if (Err) {
       RET_ERROR(ErrNo::InvalidArgument,
                 "Unable to retrieve the mmproj option."sv)
->>>>>>> 1ff5d38a
-    }
-    GraphRef.MMProjModelPath = MMProjModelPath;
-  }
-  if (Doc.at_key("mmproj").error() == simdjson::SUCCESS) {
-    std::string_view MMProjModelPath;
-    auto Err = Doc["mmproj"].get<std::string_view>().get(MMProjModelPath);
-    if (Err) {
-      RET_ERROR(ErrNo::InvalidArgument,
-                "Unable to retrieve the mmproj option."sv)
     }
     GraphRef.MMProjModelPath = MMProjModelPath;
   }
@@ -377,7 +357,6 @@
     if (Err) {
       RET_ERROR(ErrNo::InvalidArgument,
                 "Unable to retrieve the ubatch-size option."sv)
-<<<<<<< HEAD
     }
   }
    if (Doc.at_key("top-k").error() == simdjson::SUCCESS) {
@@ -386,8 +365,6 @@
       spdlog::error(
           "[WASI-NN] GGML backend: Unable to retrieve the top-k option."sv);
       return ErrNo::InvalidArgument;
-=======
->>>>>>> 1ff5d38a
     }
   }
   if (Doc.at_key("threads").error() == simdjson::SUCCESS) {
@@ -1030,21 +1007,14 @@
   GraphRef.UBatchSize = ContextParamsDefault.n_ubatch;
   GraphRef.Threads = ContextParamsDefault.n_threads;
   // Initialize the sampling parameters.
-  const common_params_sampling SamplerParamsDefault;
-  GraphRef.Temp = SamplerParamsDefault.temp;
-  GraphRef.TopP = SamplerParamsDefault.top_p;
-  GraphRef.RepeatPenalty = SamplerParamsDefault.penalty_repeat;
-  GraphRef.PresencePenalty = SamplerParamsDefault.penalty_present;
-  GraphRef.FrequencyPenalty = SamplerParamsDefault.penalty_freq;
-  GraphRef.Grammar = SamplerParamsDefault.grammar;
-  // Initialize the config parameters.
-  const common_params CommonParamsDefault;
-  GraphRef.Conf.StreamStdout = false;
-  GraphRef.Conf.EmbdNormalize =
-      static_cast<EmbdNormalizeType>(CommonParamsDefault.embd_normalize);
-  GraphRef.Conf.NPredict = ContextParamsDefault.n_ctx;
-  GraphRef.Conf.ReversePrompt = ""sv;
-  GraphRef.Conf.ImagePath = ""sv;
+  const common_params_sampling SamplerDefault;
+  GraphRef.Temp = SamplerDefault.temp;
+  GraphRef.TopP = SamplerDefault.top_p;
+  GraphRef.RepeatPenalty = SamplerDefault.penalty_repeat;
+  GraphRef.PresencePenalty = SamplerDefault.penalty_present;
+  GraphRef.FrequencyPenalty = SamplerDefault.penalty_freq;
+  GraphRef.Grammar = SamplerDefault.grammar;
+  GraphRef.TopK = SamplerDefault.top_k;
 
   // Set llama log callback.
   llama_log_set(LlamaLogCallback, &GraphRef);
@@ -1227,7 +1197,6 @@
       setupCommonParams(GraphRef, Params);
       GraphRef.LlamaContext = llama_context_ptr(llama_init_from_model(
           GraphRef.LlamaModel.get(), common_context_params_to_llama(Params)));
-<<<<<<< HEAD
       if (GraphRef.LlamaContext == nullptr) {
         Env.NNGraph[CxtRef.GraphId].setInvalid();
         RET_ERROR(ErrNo::InvalidArgument, "setInput: unable to init context."sv)
@@ -1259,39 +1228,6 @@
       CxtRef.CurrentBatchSize = GraphRef.BatchSize;
     }
 
-=======
-      if (GraphRef.LlamaContext == nullptr) {
-        Env.NNGraph[CxtRef.GraphId].setInvalid();
-        RET_ERROR(ErrNo::InvalidArgument, "setInput: unable to init context."sv)
-      }
-    }
-
-    // Some changes of sampling parameters will require the sampler to be
-    // reallocated.
-    if (IsSamplerParamsUpdated || CxtRef.LlamaSampler == nullptr) {
-      LOG_INFO(GraphRef.EnableLog,
-               "setInput: Reallocate llama sampler due to parameters change."sv)
-      if (CxtRef.LlamaSampler) {
-        common_sampler_free(CxtRef.LlamaSampler);
-      }
-      common_params_sampling CommonSampling;
-      setupSamplerParams(GraphRef, CommonSampling);
-      CxtRef.LlamaSampler =
-          common_sampler_init(GraphRef.LlamaModel.get(), CommonSampling);
-      if (GraphRef.LlamaContext == nullptr) {
-        Env.NNGraph[CxtRef.GraphId].setInvalid();
-        RET_ERROR(ErrNo::InvalidArgument, "setInput: unable to init sampler."sv)
-      }
-    }
-
-    // Check that is batch size changed.
-    if (CxtRef.CurrentBatchSize != GraphRef.BatchSize) {
-      llama_batch_free(CxtRef.LlamaBatch);
-      CxtRef.LlamaBatch = allocBatch(GraphRef.BatchSize);
-      CxtRef.CurrentBatchSize = GraphRef.BatchSize;
-    }
-
->>>>>>> 1ff5d38a
     Env.NNGraph[CxtRef.GraphId].setReady();
     LOG_DEBUG(GraphRef.EnableDebugLog,
               "setInput: found Metadata, processing...Done"sv)
@@ -1586,7 +1522,6 @@
       return ReturnCode;
     }
   }
-<<<<<<< HEAD
 
   // Main prediction process.
   LOG_DEBUG(GraphRef.EnableDebugLog,
@@ -1599,20 +1534,6 @@
             "computeSingle: enter main prediction process...Done"sv)
   // End of main predict process.
 
-=======
-
-  // Main prediction process.
-  LOG_DEBUG(GraphRef.EnableDebugLog,
-            "computeSingle: enter main prediction process"sv)
-  ReturnCode = sampleOutput(GraphRef, CxtRef, true);
-  if (ReturnCode != ErrNo::Success) {
-    CxtRef.ComputeSingleStarted = false;
-  }
-  LOG_DEBUG(GraphRef.EnableDebugLog,
-            "computeSingle: enter main prediction process...Done"sv)
-  // End of main predict process.
-
->>>>>>> 1ff5d38a
   LOG_DEBUG(GraphRef.EnableDebugLog, "computeSingle...Done"sv)
   return ReturnCode;
 }
@@ -1659,7 +1580,6 @@
     LOG_DEBUG(IsDebugLog, "unload: free llama context"sv)
     GraphRef.LlamaContext.reset();
     LOG_DEBUG(IsDebugLog, "unload: free llama context...Done"sv)
-<<<<<<< HEAD
   }
   if (GraphRef.ClipContext != nullptr) {
     LOG_DEBUG(IsDebugLog, "unload: free clip context"sv)
@@ -1667,15 +1587,6 @@
     GraphRef.ClipContext = nullptr;
     LOG_DEBUG(IsDebugLog, "unload: free clip context...Done"sv)
   }
-=======
-  }
-  if (GraphRef.ClipContext != nullptr) {
-    LOG_DEBUG(IsDebugLog, "unload: free clip context"sv)
-    clip_free(GraphRef.ClipContext);
-    GraphRef.ClipContext = nullptr;
-    LOG_DEBUG(IsDebugLog, "unload: free clip context...Done"sv)
-  }
->>>>>>> 1ff5d38a
   Env.deleteGraph(GraphId);
   Env.mdRemoveById(GraphId);
 
