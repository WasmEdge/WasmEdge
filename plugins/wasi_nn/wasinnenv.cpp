// SPDX-License-Identifier: Apache-2.0
// SPDX-FileCopyrightText: 2019-2022 Second State INC

#include "wasinnenv.h"
#include "types.h"
#include "wasinnmodule.h"

#include <sstream>

#ifdef WASMEDGE_BUILD_WASI_NN_RPC
#include <grpc/grpc.h>
#endif

namespace WasmEdge {
namespace Host {

namespace WASINN {

namespace {
Runtime::Instance::ModuleInstance *
create(const Plugin::PluginModule::ModuleDescriptor *) noexcept {
  return new WasiNNModule;
}

std::map<std::string_view, Backend> BackendMap = {
    {"openvino"sv, Backend::OpenVINO},
    {"onnx"sv, Backend::ONNX},
    {"tensorflow"sv, Backend::Tensorflow},
    {"pytorch"sv, Backend::PyTorch},
    {"tensorflowlite"sv, Backend::TensorflowLite},
    {"autodetect"sv, Backend::Autodetect},
    {"ggml"sv, Backend::GGML},
<<<<<<< HEAD
    {"piper"sv, Backend::PIPER}};
=======
    {"neuralspeed"sv, Backend::NeuralSpeed}};
>>>>>>> a41e2ef4

std::map<std::string_view, Device> DeviceMap = {{"cpu"sv, Device::CPU},
                                                {"gpu"sv, Device::GPU},
                                                {"tpu"sv, Device::TPU},
                                                {"auto"sv, Device::AUTO}};

bool load(const std::filesystem::path &Path, std::vector<uint8_t> &Data) {
  std::ifstream File(Path, std::ios::binary);
  if (!File.is_open()) {
    spdlog::error("[WASI-NN] Preload model fail."sv);
    return false;
  }
  File.seekg(0, std::ios::end);
  std::streampos FileSize = File.tellg();
  File.seekg(0, std::ios::beg);
  Data.resize(FileSize);
  File.read(reinterpret_cast<char *>(Data.data()), FileSize);
  File.close();
  return true;
}
} // namespace

WasiNNEnvironment::WasiNNEnvironment() noexcept {
#ifdef WASMEDGE_BUILD_WASI_NN_RPC
  if (getenv("_WASI_NN_RPCSERVER") == nullptr) {
    // RPC client mode
    auto URI = NNRPCURI.value();
    if (!URI.empty()) {
      std::string_view UnixPrefix = "unix://";
      if (URI.substr(0, UnixPrefix.length()) != UnixPrefix) {
        spdlog::warn("[WASI-NN] Expected \"unix://...\", got \"{}\""sv, URI);
      }
      auto Cred = grpc::InsecureChannelCredentials(); // safe for unix://...
      NNRPCChannel = grpc::CreateChannel(URI, Cred);
      if (NNModels.value().size() > 0) {
        spdlog::warn(
            "[WASI-NN] nn-preload has to be specified on the RPC server side, not on the client side"sv);
      }
      return;
    }
  }
#endif
  // Preload NN Models
  for (const auto &M : NNModels.value()) {
    std::istringstream ISS(M);
    const char Delimiter = ':';
    std::string Name;
    std::string Encode;
    std::string Target;
    std::vector<std::string> Paths;
    std::getline(ISS, Name, Delimiter);
    std::getline(ISS, Encode, Delimiter);
    std::getline(ISS, Target, Delimiter);
    std::string Path;
    while (std::getline(ISS, Path, Delimiter)) {
      Paths.push_back(Path);
    }
    std::vector<std::vector<uint8_t>> Models;
    Models.reserve(Paths.size());
    std::transform(Encode.begin(), Encode.end(), Encode.begin(),
                   [](unsigned char C) {
                     return static_cast<unsigned char>(std::tolower(C));
                   });
    std::transform(Target.begin(), Target.end(), Target.begin(),
                   [](unsigned char C) {
                     return static_cast<unsigned char>(std::tolower(C));
                   });
    auto Backend = BackendMap.find(Encode);
    auto Device = DeviceMap.find(Target);
    if (Backend != BackendMap.end() && Device != DeviceMap.end()) {
      for (const std::string &P : Paths) {
        if (Backend->second == Backend::GGML) {
          // We write model path to model data to avoid file IO in llama.cpp.
          std::string ModelPath = "preload:" + P;
          std::vector<uint8_t> ModelPathData(ModelPath.begin(),
                                             ModelPath.end());
          Models.push_back(std::move(ModelPathData));
        } else {
          std::vector<uint8_t> Model;
          if (load(std::filesystem::u8path(P), Model)) {
            Models.push_back(std::move(Model));
          }
        }
      }
      RawMdMap.emplace(Name, std::make_tuple(std::move(Models), Backend->second,
                                             Device->second));
    } else {
      spdlog::error(
          "[WASI-NN] Preload Model's Backend or Device is Not Support."sv);
    }
  }
  NNGraph.reserve(16U);
  NNContext.reserve(16U);
}

PO::List<std::string> WasiNNEnvironment::NNModels(
    PO::Description(
        "Allow preload models from wasinn plugin. Each NN model can be specified as --nn-preload `COMMAND`."sv),
    PO::MetaVar("COMMANDS"sv));

#ifdef WASMEDGE_BUILD_WASI_NN_RPC
PO::Option<std::string> WasiNNEnvironment::NNRPCURI(
    PO::Description("Specify NN RPC URI to connect (\"unix://...\")"sv),
    PO::MetaVar("URI"sv), PO::DefaultValue(std::string("")));
#endif

namespace {
void addOptions(const Plugin::Plugin::PluginDescriptor *,
                PO::ArgumentParser &Parser) noexcept {
  Parser.add_option("nn-preload"sv, WasiNNEnvironment::NNModels);
#ifdef WASMEDGE_BUILD_WASI_NN_RPC
  if (getenv("_WASI_NN_RPCSERVER") == nullptr) {
    // RPC client mode
    Parser.add_option("nn-rpc-uri"sv, WasiNNEnvironment::NNRPCURI);
  }
#endif
}

static Plugin::PluginModule::ModuleDescriptor MD[] = {
    {
        /* Name */ "wasi_nn",
        /* Description */ "",
        /* Create */ create,
    },
};

Plugin::Plugin::PluginDescriptor Descriptor{
    /* Name */ "wasi_nn",
    /* Description */ "",
    /* APIVersion */ Plugin::Plugin::CurrentAPIVersion,
    /* Version */ {0, 10, 1, 0},
    /* ModuleCount */ 1,
    /* ModuleDescriptions */ MD,
    /* ComponentCount */ 0,
    /* ComponentDescriptions */ nullptr,
    /* AddOptions */ addOptions,
};
} // namespace

EXPORT_GET_DESCRIPTOR(Descriptor)

} // namespace WASINN

} // namespace Host
} // namespace WasmEdge<|MERGE_RESOLUTION|>--- conflicted
+++ resolved
@@ -30,11 +30,8 @@
     {"tensorflowlite"sv, Backend::TensorflowLite},
     {"autodetect"sv, Backend::Autodetect},
     {"ggml"sv, Backend::GGML},
-<<<<<<< HEAD
+    {"neuralspeed"sv, Backend::NeuralSpeed},
     {"piper"sv, Backend::PIPER}};
-=======
-    {"neuralspeed"sv, Backend::NeuralSpeed}};
->>>>>>> a41e2ef4
 
 std::map<std::string_view, Device> DeviceMap = {{"cpu"sv, Device::CPU},
                                                 {"gpu"sv, Device::GPU},
