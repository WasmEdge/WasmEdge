// SPDX-License-Identifier: Apache-2.0
// SPDX-FileCopyrightText: 2019-2022 Second State INC

#include "wasinnfunc.h"
#include "common/log.h"

#include <string>

#ifdef WASMEDGE_PLUGIN_WASI_NN_BACKEND_OPENVINO
#include <algorithm>

#include <c_api/ie_c_api.h>
#endif

#ifdef WASMEDGE_PLUGIN_WASI_NN_BACKEND_TORCH
#include <sstream>

#include <torch/torch.h>
#endif

#ifdef WASMEDGE_PLUGIN_WASI_NN_BACKEND_TFLITE
#include "tensorflow/lite/c/c_api.h"
#include "tensorflow/lite/c/common.h"
#endif

namespace WasmEdge {
namespace Host {

namespace {
[[maybe_unused]] std::string findDevice(const WASINN::Device Target) {
  std::string DeviceName;
  switch (Target) {
  case WASINN::Device::CPU:
    DeviceName = "CPU";
    break;
<<<<<<< HEAD
  //  case 1:
  //    DeviceName = "GPU";
  //    break;
  // case 2:
  //   DeviceName = "TPU";
  //   break;
=======
  case WASINN::Device::GPU:
    DeviceName = "GPU";
    break;
  case WASINN::Device::TPU:
    DeviceName = "TPU";
    break;
>>>>>>> 628ec8d0
  default:
    DeviceName = "";
  }
  return DeviceName;
}

} // namespace

Expect<uint32_t> WasiNNLoad::body(const Runtime::CallingFrame &Frame,
                                  uint32_t BuilderPtr [[maybe_unused]],
                                  uint32_t BuilderLen [[maybe_unused]],
                                  uint32_t Encoding, uint32_t Target,
                                  uint32_t GraphIdPtr [[maybe_unused]]) {
  // Check memory instance from module.
  auto *MemInst = Frame.getMemoryByIndex(0);
  if (MemInst == nullptr) {
    return Unexpect(ErrCode::Value::HostFuncError);
  }
  // Check the return value: GraphIdPtr should be valid.
  uint32_t *GraphId = MemInst->getPointer<uint32_t *>(GraphIdPtr, 1);
  if (unlikely(GraphId == nullptr)) {
    spdlog::error("[WASI-NN] Failed when accessing the return GraphID memory.");
    return static_cast<uint32_t>(WASINN::ErrNo::InvalidArgument);
  }
<<<<<<< HEAD
  std::string DeviceName;
  DeviceName = FindDevice(Target);
  if (unlikely(DeviceName.length() == 0)) {
    spdlog::error("[WASI-NN] Only support CPU target");
=======
  // Get and check the device name string.
  const auto Device = static_cast<WASINN::Device>(Target);
  const std::string DeviceName = findDevice(Device);
  if (unlikely(DeviceName.length() == 0 &&
               (Encoding != static_cast<uint32_t>(WASINN::Backend::PyTorch) ||
                Device != WASINN::Device::GPU))) {
    spdlog::error("[WASI-NN] Only support CPU target and Pytorch GPU target.");
>>>>>>> 628ec8d0
    return static_cast<uint32_t>(WASINN::ErrNo::InvalidArgument);
  }
  spdlog::debug("[WASI-NN] Using device: {:s}", DeviceName);

  if (Encoding == static_cast<uint32_t>(WASINN::Backend::OpenVINO)) {
#ifdef WASMEDGE_PLUGIN_WASI_NN_BACKEND_OPENVINO
    // The OpenVINO core must be initialized in constructor.
    if (unlikely(Env.OpenVINOCore == nullptr)) {
      spdlog::error("[WASI-NN] OpenVINO core not initialized.");
      return static_cast<uint32_t>(WASINN::ErrNo::MissingMemory);
    }

    // The graph builder length must be 2.
    if (BuilderLen != 2) {
      spdlog::error("[WASI-NN] Wrong GraphBuilder Length {:d}, expect 2",
                    BuilderLen);
      return static_cast<uint32_t>(WASINN::ErrNo::InvalidArgument);
    }

    // Get the graph builders.
    // GraphBuilders' Layout:
    //   | builder-0 | builder-0 len | builder-1 | builder-1 len | ...
    uint32_t *GraphBuilders =
        MemInst->getPointer<uint32_t *>(BuilderPtr, BuilderLen * 2);
    if (unlikely(GraphBuilders == nullptr)) {
      spdlog::error("[WASI-NN] Failed when accessing the GraphBuilder memory.");
      return static_cast<uint32_t>(WASINN::ErrNo::InvalidArgument);
    }

    // Get the XML and Weight raw buffer from memory instance.
    //   Builder-0: the XML string
    //   Builder-1: the Weight binary
    uint32_t XMLStringLen = GraphBuilders[1];
    uint32_t WeightsBinLen = GraphBuilders[3];
    uint8_t *XMLPtr =
        MemInst->getPointer<uint8_t *>(GraphBuilders[0], XMLStringLen);
    uint8_t *BinPtr =
        MemInst->getPointer<uint8_t *>(GraphBuilders[2], WeightsBinLen);
    if (unlikely(XMLPtr == nullptr)) {
      spdlog::error("[WASI-NN] Failed when accessing the XML memory.");
      return static_cast<uint32_t>(WASINN::ErrNo::InvalidArgument);
    }
    if (unlikely(BinPtr == nullptr)) {
      spdlog::error("[WASI-NN] Failed when accessing the Weight memory.");
      return static_cast<uint32_t>(WASINN::ErrNo::InvalidArgument);
    }

    // Add a new graph.
    Env.NNGraph.emplace_back(static_cast<WASINN::Backend>(Encoding));
    auto &Graph = Env.NNGraph.back();

    // Create the weights blob memory.
    tensor_desc_t WeightsDesc{
        layout_e::ANY, {1, {WeightsBinLen}}, precision_e::U8};
    IEStatusCode Status =
        ie_blob_make_memory(&WeightsDesc, &(Graph.OpenVINOWeightBlob));
    if (Status != IEStatusCode::OK) {
      spdlog::error(
          "[WASI-NN] Unable to create the model's weight blob, error code: {}",
          Status);
      Env.NNGraph.pop_back();
      return static_cast<uint32_t>(WASINN::ErrNo::Busy);
    }

    // Copy the weights buffer to the blob.
    ie_blob_buffer_t BlobBuffer;
    Status = ie_blob_get_buffer(Graph.OpenVINOWeightBlob, &BlobBuffer);
    if (unlikely(Status != IEStatusCode::OK)) {
      spdlog::error(
          "[WASI-NN] Unable to find the weight blob's buffer, error code: {}",
          Status);
      Env.NNGraph.pop_back();
      return static_cast<uint32_t>(WASINN::ErrNo::MissingMemory);
    }
    std::copy_n(BinPtr, WeightsBinLen,
                static_cast<uint8_t *>(BlobBuffer.buffer));

    // Read network from memory.
    Status = ie_core_read_network_from_memory(
        Env.OpenVINOCore, XMLPtr, XMLStringLen, Graph.OpenVINOWeightBlob,
        &(Graph.OpenVINONetwork));
    if (Status != IEStatusCode::OK) {
      spdlog::error("[WASI-NN] Unable to read network from the XML and "
                    "Weights, error code: {}",
                    Status);
      Env.NNGraph.pop_back();
      return static_cast<uint32_t>(WASINN::ErrNo::Busy);
    }

    // Get the network input and output size.
    size_t NetworkInputSize = 0;
    Status =
        ie_network_get_inputs_number(Graph.OpenVINONetwork, &NetworkInputSize);
    if (unlikely(Status != IEStatusCode::OK)) {
      spdlog::error("[WASI-NN] Unable to get the inputs number from the "
                    "network, error code: {}",
                    Status);
      Env.NNGraph.pop_back();
      return static_cast<uint32_t>(WASINN::ErrNo::MissingMemory);
    }
    spdlog::debug("[WASI-NN] Got input size: {}", NetworkInputSize);
    size_t NetworkOutputSize = 0;
    Status = ie_network_get_outputs_number(Graph.OpenVINONetwork,
                                           &NetworkOutputSize);
    if (unlikely(Status != IEStatusCode::OK)) {
      spdlog::error("[WASI-NN] Unable to get the outputs number from the "
                    "network, error code: {}",
                    Status);
      Env.NNGraph.pop_back();
      return static_cast<uint32_t>(WASINN::ErrNo::MissingMemory);
    }
    spdlog::debug("[WASI-NN] Got output size: {}", NetworkOutputSize);

    // Get and store the input and output names.
    Graph.OpenVINOInputNames.resize(NetworkInputSize, nullptr);
    for (size_t I = 0; I < NetworkInputSize; I++) {
      Status = ie_network_get_input_name(Graph.OpenVINONetwork, I,
                                         &(Graph.OpenVINOInputNames[I]));
      if (Status != IEStatusCode::OK) {
        spdlog::error("[WASI-NN] Unable to find input name correctly with "
                      "Index {}, error code: {}",
                      I, Status);
        Env.NNGraph.pop_back();
        return static_cast<uint32_t>(WASINN::ErrNo::MissingMemory);
      }
      spdlog::debug("[WASI-NN] Got input name: {}",
                    Graph.OpenVINOInputNames[I]);
    }
    Graph.OpenVINOOutputNames.resize(NetworkOutputSize, nullptr);
    for (size_t I = 0; I < NetworkOutputSize; I++) {
      Status = ie_network_get_output_name(Graph.OpenVINONetwork, I,
                                          &(Graph.OpenVINOOutputNames[I]));
      if (Status != IEStatusCode::OK) {
        spdlog::error("[WASI-NN] Unable to find output name correctly with "
                      "Index {}, error code: {}",
                      I, Status);
        Env.NNGraph.pop_back();
        return static_cast<uint32_t>(WASINN::ErrNo::MissingMemory);
      }
      spdlog::debug("[WASI-NN] Got output name: {}",
                    Graph.OpenVINOOutputNames[I]);
    }

    // Set the input layout.
    // FIXME: this is a temporary workaround. We need a more eligant way to
    // specify the layout in the long run. However, without this newer versions
    // of OpenVINO will fail due to parameter mismatch.
    for (size_t I = 0; I < NetworkInputSize; I++) {
      // More layouts should be supported.
      Status = ie_network_set_input_layout(
          Graph.OpenVINONetwork, Graph.OpenVINOInputNames[I], layout_e::NHWC);
      spdlog::debug("[WASI-NN] Setting [{}] to NHWC",
                    Graph.OpenVINOInputNames[I]);
      if (Status != IEStatusCode::OK) {
        spdlog::error("[WASI-NN] Unable to set input layout with the input "
                      "name {}, error code: {}",
                      Graph.OpenVINOInputNames[I], Status);
        Env.NNGraph.pop_back();
        return static_cast<uint32_t>(WASINN::ErrNo::MissingMemory);
      }
    }

    // Load network.
    ie_config_t Config = {nullptr, nullptr, nullptr};
    Status = ie_core_load_network(Env.OpenVINOCore, Graph.OpenVINONetwork,
                                  DeviceName.c_str(), &Config,
                                  &(Graph.OpenVINOExecNetwork));
    if (Status != IEStatusCode::OK) {
      spdlog::error(
          "[WASI-NN] Unable to create executable Network, error code: {}",
          Status);
      Env.NNGraph.pop_back();
      return static_cast<uint32_t>(WASINN::ErrNo::Busy);
    }

    // Store the loaded graph.
    *GraphId = Env.NNGraph.size() - 1;

    return static_cast<uint32_t>(WASINN::ErrNo::Success);
#else
    spdlog::error("[WASI-NN] OpenVINO backend is not built. use "
                  "-WASMEDGE_PLUGIN_WASI_NN_BACKEND=\"OpenVINO\" to build it.");
#endif
  } else if (Encoding == static_cast<uint32_t>(WASINN::Backend::PyTorch)) {
#ifdef WASMEDGE_PLUGIN_WASI_NN_BACKEND_TORCH
    // The graph builder length must be 2.
    if (BuilderLen != 1) {
      spdlog::error("[WASI-NN] Wrong GraphBuilder Length {:d}, expect 1",
                    BuilderLen);
      return static_cast<uint32_t>(WASINN::ErrNo::InvalidArgument);
    }
    uint32_t *GraphBuilders =
        MemInst->getPointer<uint32_t *>(BuilderPtr, BuilderLen * 2);
    if (unlikely(GraphBuilders == nullptr)) {
      spdlog::error("[WASI-NN] Failed when accessing the GraphBuilder memory.");
      return static_cast<uint32_t>(WASINN::ErrNo::InvalidArgument);
    }

    uint32_t BinLen = GraphBuilders[1];
    uint8_t *BinPtr = MemInst->getPointer<uint8_t *>(GraphBuilders[0], BinLen);
    if (unlikely(BinPtr == nullptr)) {
      spdlog::error("[WASI-NN] Failed when accessing the Weight memory.");
      return static_cast<uint32_t>(WASINN::ErrNo::InvalidArgument);
    }
    // Add a new graph.
    Env.NNGraph.emplace_back(static_cast<WASINN::Backend>(Encoding));
    auto &Graph = Env.NNGraph.back();
    // Setup Graph Device
    if (Device == WASINN::Device::GPU) {
      if (torch::cuda::is_available()) {
        Graph.TorchDevice = at::kCUDA;
      } else {
        spdlog::error("[WASI-NN] Platform Cannot support GPU target.");
        return static_cast<uint32_t>(WASINN::ErrNo::InvalidArgument);
      }
    }

    std::string BinString((char *)BinPtr, BinLen);
    std::stringstream BinRead;
    BinRead.str(BinString);

    try {
      Graph.TorchModel = torch::jit::load(BinRead);
      Graph.TorchModel.to(Graph.TorchDevice);
    } catch (const c10::Error &e) {
      spdlog::error("[WASI-NN] Failed when load the TorchScript model.");
      Env.NNGraph.pop_back();
      return static_cast<uint32_t>(WASINN::ErrNo::InvalidArgument);
    }
    // Store the loaded graph.
    *GraphId = Env.NNGraph.size() - 1;
    return static_cast<uint32_t>(WASINN::ErrNo::Success);

#else
    spdlog::error("[WASI-NN] PyTorch backend is not built. use "
                  "-WASMEDGE_PLUGIN_WASI_NN_BACKEND=\"PyTorch\" to build it.");
#endif // WASMEDGE_PLUGIN_WASI_NN_BACKEND_TORCH
  } else if (Encoding ==
             static_cast<uint32_t>(WASINN::Backend::TensorflowLite)) {
#ifdef WASMEDGE_PLUGIN_WASI_NN_BACKEND_TFLITE
    // The graph builder length must be 1.
    if (BuilderLen != 1) {
      spdlog::error("[WASI-NN] Wrong GraphBuilder Length {:d}, expect 1",
                    BuilderLen);
      return static_cast<uint32_t>(WASINN::ErrNo::InvalidArgument);
    }
    uint32_t *GraphBuilders =
        MemInst->getPointer<uint32_t *>(BuilderPtr, BuilderLen * 2);
    if (unlikely(GraphBuilders == nullptr)) {
      spdlog::error("[WASI-NN] Failed when accessing the GraphBuilder memory.");
      return static_cast<uint32_t>(WASINN::ErrNo::InvalidArgument);
    }
    uint32_t BinLen = GraphBuilders[1];
    char *BinPtr = MemInst->getPointer<char *>(GraphBuilders[0], BinLen);
    if (unlikely(BinPtr == nullptr)) {
      spdlog::error("[WASI-NN] Failed when accessing the Weight memory.");
      return static_cast<uint32_t>(WASINN::ErrNo::InvalidArgument);
    }
    // Add a new graph.
    Env.NNGraph.emplace_back(static_cast<WASINN::Backend>(Encoding));
    auto &Graph = Env.NNGraph.back();

    Graph.TFLiteMod = TfLiteModelCreate(BinPtr, BinLen);
    if (unlikely(Graph.TFLiteMod == nullptr)) {
      spdlog::error("[WASI-NN] Cannot import TFLite model");
      Env.NNGraph.pop_back();
      return static_cast<uint32_t>(WASINN::ErrNo::InvalidArgument);
    }

    // Store the loaded graph.
    *GraphId = Env.NNGraph.size() - 1;
    return static_cast<uint32_t>(WASINN::ErrNo::Success);
#else
    spdlog::error(
        "[WASI-NN] TensorflowLite backend is not built. use "
        "-WASMEDGE_PLUGIN_WASI_NN_BACKEND=\"Tensorflowlite\" to build it.");
#endif
  } else {
    spdlog::error("[WASI-NN] Current backend is not supported.");
    return static_cast<uint32_t>(WASINN::ErrNo::InvalidEncoding);
  }
  return static_cast<uint32_t>(WASINN::ErrNo::InvalidArgument);
}

Expect<uint32_t> WasiNNInitExecCtx::body(const Runtime::CallingFrame &Frame,
                                         uint32_t GraphId,
                                         uint32_t ContextPtr [[maybe_unused]]) {
  auto *MemInst = Frame.getMemoryByIndex(0);
  if (MemInst == nullptr) {
    return Unexpect(ErrCode::Value::HostFuncError);
  }

  if (Env.NNGraph.size() <= GraphId) {
    spdlog::error("[WASI-NN] init_execution_context: Graph Id does not exist.");
    return static_cast<uint32_t>(WASINN::ErrNo::InvalidArgument);
  }
  // Check the return value: Context should be valid.
  uint32_t *Context = MemInst->getPointer<uint32_t *>(ContextPtr, 1);
  if (unlikely(Context == nullptr)) {
    spdlog::error("[WASI-NN] Failed when accessing the Context memory.");
    return static_cast<uint32_t>(WASINN::ErrNo::InvalidArgument);
  }
  if (Env.NNGraph[GraphId].GraphBackend == WASINN::Backend::OpenVINO) {
#ifdef WASMEDGE_PLUGIN_WASI_NN_BACKEND_OPENVINO
    // Check the network and the execution network with the graph ID.
    if (Env.NNGraph[GraphId].OpenVINONetwork == nullptr ||
        Env.NNGraph[GraphId].OpenVINOExecNetwork == nullptr) {
      spdlog::error("[WASI-NN] Model for Graph:{} is empty!", GraphId);
      return static_cast<uint32_t>(WASINN::ErrNo::MissingMemory);
    }

    // Create context.
    Env.NNContext.emplace_back(Env.NNGraph[GraphId]);
    auto &NewContext = Env.NNContext.back();
    if (NewContext.OpenVINOInferRequest == nullptr) {
      spdlog::error("[WASI-NN] Unable to create openvino context");
      Env.NNContext.pop_back();
      return static_cast<uint32_t>(WASINN::ErrNo::Busy);
    }

    *Context = Env.NNContext.size() - 1;
    return static_cast<uint32_t>(WASINN::ErrNo::Success);
#else
    spdlog::error("[WASI-NN] OpenVINO backend is not built. use "
                  "-WASMEDGE_PLUGIN_WASI_NN_BACKEND=\"OpenVINO\" to build it.");
#endif
  } else if (Env.NNGraph[GraphId].GraphBackend == WASINN::Backend::PyTorch) {
#ifdef WASMEDGE_PLUGIN_WASI_NN_BACKEND_TORCH
    Env.NNContext.emplace_back(Env.NNGraph[GraphId]);

    *Context = Env.NNContext.size() - 1;
    return static_cast<uint32_t>(WASINN::ErrNo::Success);

#else
    spdlog::error("[WASI-NN] PyTorch backend is not built. use "
                  "-WASMEDGE_PLUGIN_WASI_NN_BACKEND=\"PyTorch\" to build it.");
#endif
  } else if (Env.NNGraph[GraphId].GraphBackend ==
             WASINN::Backend::TensorflowLite) {
#ifdef WASMEDGE_PLUGIN_WASI_NN_BACKEND_TFLITE
    // Check the network and the execution network with the graph ID.
    if (Env.NNGraph[GraphId].TFLiteMod == nullptr) {
      spdlog::error("[WASI-NN] Model for Graph:{} is missing!", GraphId);
      return static_cast<uint32_t>(WASINN::ErrNo::MissingMemory);
    }

    Env.NNContext.emplace_back(Env.NNGraph[GraphId]);
    const auto &Graph = Env.NNGraph[GraphId];
    auto &NewContext = Env.NNContext.back();
    auto *TFLiteOps = TfLiteInterpreterOptionsCreate();
    TfLiteInterpreterOptionsSetNumThreads(TFLiteOps, 2);
    NewContext.TFLiteInterp =
        TfLiteInterpreterCreate(Graph.TFLiteMod, TFLiteOps);
    TfLiteInterpreterOptionsDelete(TFLiteOps);
    if (unlikely(NewContext.TFLiteInterp == nullptr)) {
      spdlog::error("[WASI-NN] Cannot create TFLite interpreter.");
      Env.NNContext.pop_back();
      return static_cast<uint32_t>(WASINN::ErrNo::Busy);
    }
    TfLiteInterpreterAllocateTensors(NewContext.TFLiteInterp);

    *Context = Env.NNContext.size() - 1;
    return static_cast<uint32_t>(WASINN::ErrNo::Success);
#else
    spdlog::error(
        "[WASI-NN] TensorflowLite backend is not built. use "
        "-WASMEDGE_PLUGIN_WASI_NN_BACKEND=\"Tensorflowlite\" to build it.");
#endif
  } else {
    spdlog::error("[WASI-NN] Current backend is not supported.");
  }
  return static_cast<uint32_t>(WASINN::ErrNo::InvalidArgument);
}

Expect<uint32_t> WasiNNSetInput::body(const Runtime::CallingFrame &Frame,
                                      uint32_t Context,
                                      uint32_t Index [[maybe_unused]],
                                      uint32_t TensorPtr [[maybe_unused]]) {
  auto *MemInst = Frame.getMemoryByIndex(0);
  if (MemInst == nullptr) {
    return Unexpect(ErrCode::Value::HostFuncError);
  }

  if (Env.NNContext.size() <= Context) {
    spdlog::error("[WASI-NN] set_input: Execution Context does not exist.");
    return static_cast<uint32_t>(WASINN::ErrNo::InvalidArgument);
  }

  auto &CxtRef = Env.NNContext[Context];
  if (CxtRef.GraphRef.GraphBackend == WASINN::Backend::OpenVINO) {
#ifdef WASMEDGE_PLUGIN_WASI_NN_BACKEND_OPENVINO
    // Check the infer request and the network.
    auto *Network = CxtRef.GraphRef.OpenVINONetwork;
    if (Network == nullptr || CxtRef.OpenVINOInferRequest == nullptr) {
      spdlog::error("[WASI-NN] The founded openvino session is empty");
      return static_cast<uint32_t>(WASINN::ErrNo::MissingMemory);
    }

    // Check the input index.
    if (CxtRef.GraphRef.OpenVINOInputNames.size() <= Index) {
      spdlog::error(
          "[WASI-NN] The input index {} exceeds the inputs number {}.", Index,
          CxtRef.GraphRef.OpenVINOInputNames.size());
      return static_cast<uint32_t>(WASINN::ErrNo::InvalidArgument);
    }
    char *InputName = CxtRef.GraphRef.OpenVINOInputNames[Index];

    // Get the tensor.
    // Tensor's Layout:
    //   | dim buf | dim buf len | rtype | data buf | data buf len |
    uint32_t *Tensor = MemInst->getPointer<uint32_t *>(TensorPtr, 5);
    if (unlikely(Tensor == nullptr)) {
      spdlog::error("[WASI-NN] Failed when accessing the Tensor memory.");
      return static_cast<uint32_t>(WASINN::ErrNo::InvalidArgument);
    }
    uint32_t DimensionLen = Tensor[1];
    if (DimensionLen > 8) {
      spdlog::error(
          "[WASI-NN] Tensor dimension is out of range, expect it under 8-dim, "
          "but got {}-dim.",
          DimensionLen);
      return static_cast<uint32_t>(WASINN::ErrNo::InvalidArgument);
    }
    uint32_t *DimensionBuf =
        MemInst->getPointer<uint32_t *>(Tensor[0], DimensionLen);
    if (unlikely(DimensionBuf == nullptr)) {
      spdlog::error("[WASI-NN] Failed when accessing the Dimension memory.");
      return static_cast<uint32_t>(WASINN::ErrNo::InvalidArgument);
    }
    uint32_t TensorDataLen = Tensor[4];
    uint8_t *TensorDataBuf =
        MemInst->getPointer<uint8_t *>(Tensor[3], TensorDataLen);
    if (unlikely(TensorDataBuf == nullptr)) {
      spdlog::error("[WASI-NN] Failed when accessing the TensorData memory.");
      return static_cast<uint32_t>(WASINN::ErrNo::InvalidArgument);
    }
    WASINN::TensorType RType = static_cast<WASINN::TensorType>(Tensor[2]);
    if (RType != WASINN::TensorType::F32) {
      spdlog::error(
          "[WASI-NN] Only F32 inputs and outputs are supported for now.");
      return static_cast<uint32_t>(WASINN::ErrNo::InvalidArgument);
    }

    // Set the input resize algorithm.
    // Mark the input as resizable by setting a resize algorithm.
    // In this case we will be able to set an input blob of any shape to an
    // infer request. Resizing and layout conversions are executed automatically
    // when inferring.
    IEStatusCode Status = ie_network_set_input_resize_algorithm(
        Network, InputName, RESIZE_BILINEAR);
    if (Status != IEStatusCode::OK) {
      spdlog::error(
          "[WASI-NN] Unable to set input resize correctly, error code: {}",
          Status);
      return static_cast<uint32_t>(WASINN::ErrNo::InvalidArgument);
    }

    // Set the input layout.
    // More layouts should be supported.
    Status = ie_network_set_input_layout(Network, InputName, layout_e::NHWC);
    if (Status != IEStatusCode::OK) {
      spdlog::error(
          "[WASI-NN] Unable to set input layout correctly, error code: {}",
          Status);
      return static_cast<uint32_t>(WASINN::ErrNo::InvalidArgument);
    }

    // Set the input precision.
    // More types should be supported.
    Status =
        ie_network_set_input_precision(Network, InputName, precision_e::FP32);
    if (Status != IEStatusCode::OK) {
      spdlog::error(
          "[WASI-NN] Unable to set input precision correctly, error code: {}",
          Status);
      return static_cast<uint32_t>(WASINN::ErrNo::InvalidArgument);
    }

    // Set the dimensions and the tensor description.
    dimensions_t Dimens;
    Dimens.ranks = DimensionLen;
    for (size_t I = 0; I < Dimens.ranks; I++) {
      Dimens.dims[I] = static_cast<size_t>(DimensionBuf[I]);
    }
    tensor_desc_t TensorDesc = {layout_e::NHWC, Dimens, precision_e::FP32};

    // Create the input blob memory.
    ie_blob_t *InputBlob = nullptr;
    Status = ie_blob_make_memory(&TensorDesc, &InputBlob);
    if (Status != IEStatusCode::OK) {
      spdlog::error("[WASI-NN] Unable to allocated input tensor correctly, "
                    "error code: {}",
                    Status);
      return static_cast<uint32_t>(WASINN::ErrNo::Busy);
    }

    // Get the blob buffer size and compare with the tensor size.
    int BlobSize;
    Status = ie_blob_size(InputBlob, &BlobSize);
    if (unlikely(Status != IEStatusCode::OK)) {
      spdlog::error(
          "[WASI-NN] Unable to get the input blob size, error code: {}",
          Status);
      return static_cast<uint32_t>(WASINN::ErrNo::Busy);
    }
    if (unlikely(static_cast<uint32_t>(BlobSize * 4) != TensorDataLen)) {
      spdlog::error(
          "[WASI-NN] Blob size {} and the Tensor size {} not matched.",
          BlobSize * 4, TensorDataLen);
    }

    // Copy the data into the input blob buffer.
    ie_blob_buffer_t BlobBuffer;
    Status = ie_blob_get_buffer(InputBlob, &BlobBuffer);
    if (unlikely(Status != IEStatusCode::OK)) {
      spdlog::error("[WASI-NN] Unable to find input tensor buffer");
      ie_blob_free(&InputBlob);
      return static_cast<uint32_t>(WASINN::ErrNo::MissingMemory);
    }
    std::copy_n(TensorDataBuf, TensorDataLen,
                static_cast<uint8_t *>(BlobBuffer.buffer));

    // Set input blob.
    Status = ie_infer_request_set_blob(CxtRef.OpenVINOInferRequest, InputName,
                                       InputBlob);
    if (Status != IEStatusCode::OK) {
      spdlog::error("[WASI-NN] Unable to set input tensor to model correctly, "
                    "error code: {}",
                    Status);
      ie_blob_free(&InputBlob);
      return static_cast<uint32_t>(WASINN::ErrNo::Busy);
    }

    ie_blob_free(&InputBlob);

    return static_cast<uint32_t>(WASINN::ErrNo::Success);
#else
    spdlog::error("[WASI-NN] OpenVINO backend is not built. use "
                  "-WASMEDGE_PLUGIN_WASI_NN_BACKEND=\"OpenVINO\" to build it.");
#endif
  } else if (CxtRef.GraphRef.GraphBackend == WASINN::Backend::PyTorch) {
#ifdef WASMEDGE_PLUGIN_WASI_NN_BACKEND_TORCH
    if (Index >= CxtRef.TorchInputs.size()) {
      CxtRef.TorchInputs.resize(Index + 1);
    }
    uint32_t *Tensor = MemInst->getPointer<uint32_t *>(TensorPtr, 5);
    if (unlikely(Tensor == nullptr)) {
      spdlog::error("[WASI-NN] Failed when accessing the Tensor memory.");
      return static_cast<uint32_t>(WASINN::ErrNo::InvalidArgument);
    }
    uint32_t DimensionLen = Tensor[1];
    uint32_t *DimensionBuf =
        MemInst->getPointer<uint32_t *>(Tensor[0], DimensionLen);
    if (unlikely(DimensionBuf == nullptr)) {
      spdlog::error("[WASI-NN] Failed when accessing the Dimension memory.");
      return static_cast<uint32_t>(WASINN::ErrNo::InvalidArgument);
    }
    uint32_t TensorDataLen = Tensor[4];
    uint8_t *TensorDataBuf =
        MemInst->getPointer<uint8_t *>(Tensor[3], TensorDataLen);
    if (unlikely(TensorDataBuf == nullptr)) {
      spdlog::error("[WASI-NN] Failed when accessing the TensorData memory.");
      return static_cast<uint32_t>(WASINN::ErrNo::InvalidArgument);
    }
    WASINN::TensorType RType = static_cast<WASINN::TensorType>(Tensor[2]);
    if (RType != WASINN::TensorType::F32) {
      spdlog::error(
          "[WASI-NN] Only F32 inputs and outputs are supported for now.");
      return static_cast<uint32_t>(WASINN::ErrNo::InvalidArgument);
    }
    auto Options =
        torch::TensorOptions().dtype(torch::kFloat32).requires_grad(false);
    std::vector<int64_t> Dims;
    for (size_t I = 0; I < DimensionLen; I++) {
      Dims.push_back(static_cast<int64_t>(DimensionBuf[I]));
    }
    torch::Tensor InTensor =
        torch::from_blob(reinterpret_cast<float *>(TensorDataBuf), Dims,
                         Options)
            .to(CxtRef.GraphRef.TorchDevice);

    CxtRef.TorchInputs[Index] = InTensor.clone();
    return static_cast<uint32_t>(WASINN::ErrNo::Success);
#else
    spdlog::error("[WASI-NN] PyTorch backend is not built. use "
                  "-WASMEDGE_PLUGIN_WASI_NN_BACKEND=\"PyTorch\" to build it.");
#endif
  } else if (CxtRef.GraphRef.GraphBackend == WASINN::Backend::TensorflowLite) {
#ifdef WASMEDGE_PLUGIN_WASI_NN_BACKEND_TFLITE
    uint32_t InCnt = TfLiteInterpreterGetInputTensorCount(CxtRef.TFLiteInterp);
    if (Index >= InCnt) {
      spdlog::error("[WASI-NN] Invalid index id {} for the input, only {} "
                    "inputs are allowed",
                    Index, InCnt);
      return static_cast<uint32_t>(WASINN::ErrNo::InvalidArgument);
    }
    uint32_t *Tensor = MemInst->getPointer<uint32_t *>(TensorPtr, 5);
    if (unlikely(Tensor == nullptr)) {
      spdlog::error("[WASI-NN] Failed when accessing the Tensor memory.");
      return static_cast<uint32_t>(WASINN::ErrNo::InvalidArgument);
    }
    uint32_t DimensionLen = Tensor[1];
    uint32_t *DimensionBuf =
        MemInst->getPointer<uint32_t *>(Tensor[0], DimensionLen);
    if (unlikely(DimensionBuf == nullptr)) {
      spdlog::error("[WASI-NN] Failed when accessing the Dimension memory.");
      return static_cast<uint32_t>(WASINN::ErrNo::InvalidArgument);
    }
    uint32_t TensorDataLen = Tensor[4];
    uint8_t *TensorDataBuf =
        MemInst->getPointer<uint8_t *>(Tensor[3], TensorDataLen);
    if (unlikely(TensorDataBuf == nullptr)) {
      spdlog::error("[WASI-NN] Failed when accessing the TensorData memory.");
      return static_cast<uint32_t>(WASINN::ErrNo::InvalidArgument);
    }

    auto *HoldTensor =
        TfLiteInterpreterGetInputTensor(CxtRef.TFLiteInterp, Index);
    // Check the input data size.
    const auto HoldTensorByteSize = TfLiteTensorByteSize(HoldTensor);
    if (HoldTensorByteSize != static_cast<size_t>(TensorDataLen)) {
      spdlog::error("[WASI-NN] Expect tensor byte size {}, but got {}",
                    HoldTensorByteSize, TensorDataLen);
      return static_cast<uint32_t>(WASINN::ErrNo::InvalidArgument);
    }
    // Check the input tensor dimensions.
    const auto HoldTensorNumDims = TfLiteTensorNumDims(HoldTensor);
    if (static_cast<uint32_t>(HoldTensorNumDims) != DimensionLen) {
      spdlog::error(
          "[WASI-NN] Expect tensor number of dimensions {}, but got {}",
          HoldTensorNumDims, DimensionLen);
      return static_cast<uint32_t>(WASINN::ErrNo::InvalidArgument);
    }
    for (uint32_t I = 0; I < DimensionLen; I++) {
      const auto HoldTensorDim = TfLiteTensorDim(HoldTensor, I);
      if (static_cast<uint32_t>(HoldTensorDim) != DimensionBuf[I]) {
        spdlog::error("[WASI-NN] Expect tensor dimension[{}] = {}, but got {}",
                      I, HoldTensorDim, DimensionBuf[I]);
        return static_cast<uint32_t>(WASINN::ErrNo::InvalidArgument);
      }
    }
    // Check the input tensor type.
    WASINN::TensorType RType = static_cast<WASINN::TensorType>(Tensor[2]);
    WASINN::TensorType LiteType;
    switch (const auto Type = TfLiteTensorType(HoldTensor)) {
    case TfLiteType::kTfLiteUInt8:
      LiteType = WASINN::TensorType::U8;
      break;
    case TfLiteType::kTfLiteFloat16:
      LiteType = WASINN::TensorType::F16;
      break;
    case TfLiteType::kTfLiteFloat32:
      LiteType = WASINN::TensorType::F32;
      break;
    case TfLiteType::kTfLiteInt32:
      LiteType = WASINN::TensorType::I32;
      break;
    default:
<<<<<<< HEAD
      spdlog::error("[WASI-NN] Unsupported TFLite type: {}", LiteType);
      return static_cast<uint32_t>(WASINN::ErrNo::RuntimeError);
=======
      spdlog::error("[WASI-NN] Unsupported TFLite type: {}",
                    TfLiteTypeGetName(Type));
      return static_cast<uint32_t>(WASINN::ErrNo::InvalidArgument);
>>>>>>> 628ec8d0
    }

    if (unlikely(LiteType != RType)) {
      spdlog::error("[WASI-NN] Expect tensor type {}, but got {}",
                    static_cast<uint32_t>(LiteType),
                    static_cast<uint32_t>(RType));
      return static_cast<uint32_t>(WASINN::ErrNo::InvalidArgument);
    }
    TfLiteStatus Stat =
        TfLiteTensorCopyFromBuffer(HoldTensor, TensorDataBuf, TensorDataLen);
    if (unlikely(Stat != TfLiteStatus::kTfLiteOk)) {
      spdlog::error("[WASI-NN] Copy tensor memory failed");
      return static_cast<uint32_t>(WASINN::ErrNo::Busy);
    }

    return static_cast<uint32_t>(WASINN::ErrNo::Success);

#else
    spdlog::error(
        "[WASI-NN] TensorflowLite backend is not built. use "
        "-WASMEDGE_PLUGIN_WASI_NN_BACKEND=\"Tensorflowlite\" to build it.");
#endif
  } else {
    spdlog::error("[WASI-NN] Current backend is not supported.");
  }
  return static_cast<uint32_t>(WASINN::ErrNo::InvalidArgument);
}

Expect<uint32_t>
WasiNNGetOuput::body(const Runtime::CallingFrame &Frame, uint32_t Context,
                     uint32_t Index [[maybe_unused]],
                     uint32_t OutBufferPtr [[maybe_unused]],
                     uint32_t OutBufferMaxSize [[maybe_unused]],
                     uint32_t BytesWrittenPtr [[maybe_unused]]) {
  auto *MemInst = Frame.getMemoryByIndex(0);
  if (MemInst == nullptr) {
    return Unexpect(ErrCode::Value::HostFuncError);
  }

  if (Env.NNContext.size() <= Context) {
    spdlog::error("[WASI-NN] get_output: Execution Context does not exist");
    return static_cast<uint32_t>(WASINN::ErrNo::InvalidArgument);
  }

  auto &CxtRef = Env.NNContext[Context];
  if (CxtRef.GraphRef.GraphBackend == WASINN::Backend::OpenVINO) {
#ifdef WASMEDGE_PLUGIN_WASI_NN_BACKEND_OPENVINO
    auto *Network = CxtRef.GraphRef.OpenVINONetwork;

    // Check the output index.
    if (CxtRef.GraphRef.OpenVINOOutputNames.size() <= Index) {
      spdlog::error(
          "[WASI-NN] The output index {} exceeds the outputs number {}.", Index,
          CxtRef.GraphRef.OpenVINOOutputNames.size());
      return static_cast<uint32_t>(WASINN::ErrNo::InvalidArgument);
    }
    char *OutputName = CxtRef.GraphRef.OpenVINOOutputNames[Index];

    // Set output precision.
    IEStatusCode Status =
        ie_network_set_output_precision(Network, OutputName, precision_e::FP32);
    if (Status != IEStatusCode::OK) {
      spdlog::error(
          "[WASI-NN] Unable to set output precision correctly with Index:{}",
          Index);
      return static_cast<uint32_t>(WASINN::ErrNo::InvalidArgument);
    }

    // Get output blob buffer.
    ie_blob_t *OutputBlob = nullptr;
    Status = ie_infer_request_get_blob(CxtRef.OpenVINOInferRequest, OutputName,
                                       &OutputBlob);
    if (Status != IEStatusCode::OK) {
      spdlog::error("[WASI-NN] Unable to retrieve output tensor correctly",
                    Index);
      return static_cast<uint32_t>(WASINN::ErrNo::InvalidArgument);
    }

    // Get the blob size and copy the output buffer.
    int BlobSize;
    Status = ie_blob_size(OutputBlob, &BlobSize);
    ie_blob_buffer_t BlobCBuffer;
    Status = ie_blob_get_cbuffer(OutputBlob, &BlobCBuffer);
    if (Status != IEStatusCode::OK) {
      spdlog::error("[WASI-NN] Unable to retrieve output tensor correctly",
                    Index);
      ie_blob_free(&OutputBlob);
      return static_cast<uint32_t>(WASINN::ErrNo::MissingMemory);
    }
    uint32_t BytesToWrite =
        std::min(static_cast<uint32_t>(BlobSize * 4), OutBufferMaxSize);
    uint8_t *OutBuffer =
        MemInst->getPointer<uint8_t *>(OutBufferPtr, BytesToWrite);
    if (unlikely(OutBuffer == nullptr)) {
      spdlog::error(
          "[WASI-NN] Failed when accessing the Output Buffer memory.");
      ie_blob_free(&OutputBlob);
      return static_cast<uint32_t>(WASINN::ErrNo::InvalidArgument);
    }
    std::copy_n(static_cast<const uint8_t *>(BlobCBuffer.cbuffer), BytesToWrite,
                OutBuffer);

    // Write the bytes written result.
    uint32_t *BytesWritten =
        MemInst->getPointer<uint32_t *>(BytesWrittenPtr, 1);
    if (unlikely(BytesWritten == nullptr)) {
      spdlog::error("[WASI-NN] Failed when accessing the BytesWritten memory.");
      ie_blob_free(&OutputBlob);
      return static_cast<uint32_t>(WASINN::ErrNo::InvalidArgument);
    }
    *BytesWritten = BytesToWrite;

    ie_blob_free(&OutputBlob);

    return static_cast<uint32_t>(WASINN::ErrNo::Success);
#else
    spdlog::error("[WASI-NN] OpenVINO backend is not built. use "
                  "-WASMEDGE_PLUGIN_WASI_NN_BACKEND=\"OpenVINO\" to build it.");
#endif
  } else if (CxtRef.GraphRef.GraphBackend == WASINN::Backend::PyTorch) {
#ifdef WASMEDGE_PLUGIN_WASI_NN_BACKEND_TORCH
    if (CxtRef.TorchOutputs.size() <= Index) {
      spdlog::error(
          "[WASI-NN] The output index {} exceeds the outputs number {}.", Index,
          CxtRef.TorchOutputs.size());
      return static_cast<uint32_t>(WASINN::ErrNo::InvalidArgument);
    }
    torch::Tensor OutTensor =
        CxtRef.TorchOutputs[Index].to(at::kCPU).toType(torch::kFloat32);
    float *TensorBuffer = OutTensor.data_ptr<float>();

    size_t BlobSize = 1;
    for (auto I : OutTensor.sizes()) {
      BlobSize *= I;
    }
    uint32_t BytesToWrite =
        std::min(static_cast<uint32_t>(BlobSize * 4), OutBufferMaxSize);
    uint8_t *OutBuffer =
        MemInst->getPointer<uint8_t *>(OutBufferPtr, BytesToWrite);
    if (unlikely(OutBuffer == nullptr)) {
      spdlog::error(
          "[WASI-NN] Failed when accessing the Output Buffer memory.");
      return static_cast<uint32_t>(WASINN::ErrNo::InvalidArgument);
    }
    std::copy_n(reinterpret_cast<const uint8_t *>(TensorBuffer), BytesToWrite,
                OutBuffer);
    uint32_t *BytesWritten =
        MemInst->getPointer<uint32_t *>(BytesWrittenPtr, 1);
    if (unlikely(BytesWritten == nullptr)) {
      spdlog::error("[WASI-NN] Failed when accessing the BytesWritten memory.");
      return static_cast<uint32_t>(WASINN::ErrNo::InvalidArgument);
    }
    *BytesWritten = BytesToWrite;
    return static_cast<uint32_t>(WASINN::ErrNo::Success);
#else
    spdlog::error("[WASI-NN] PyTorch backend is not built. use "
                  "-WASMEDGE_PLUGIN_WASI_NN_BACKEND=\"PyTorch\" to build it.");
#endif
  } else if (CxtRef.GraphRef.GraphBackend == WASINN::Backend::TensorflowLite) {
#ifdef WASMEDGE_PLUGIN_WASI_NN_BACKEND_TFLITE
    uint32_t OutCnt =
        TfLiteInterpreterGetOutputTensorCount(CxtRef.TFLiteInterp);
    if (Index >= OutCnt) {
      spdlog::error("[WASI-NN] Invalid index id {} for the input, only {} "
                    "outputs are allowed",
                    Index, OutCnt);
      return static_cast<uint32_t>(WASINN::ErrNo::InvalidArgument);
    }
    const TfLiteTensor *HoldTensor =
        TfLiteInterpreterGetOutputTensor(CxtRef.TFLiteInterp, Index);
    const uint32_t BytesToWrite = TfLiteTensorByteSize(HoldTensor);
    // Check out buffer max size.
    if (OutBufferMaxSize < BytesToWrite) {
      spdlog::error("[WASI-NN] Expect out buffer max size {}, but got {}",
                    BytesToWrite, OutBufferMaxSize);
      return static_cast<uint32_t>(WASINN::ErrNo::InvalidArgument);
    }
    uint8_t *OutBuffer =
        MemInst->getPointer<uint8_t *>(OutBufferPtr, BytesToWrite);
    if (unlikely(OutBuffer == nullptr)) {
      spdlog::error(
          "[WASI-NN] Failed when accessing the Output Buffer memory.");
      return static_cast<uint32_t>(WASINN::ErrNo::InvalidArgument);
    }
    TfLiteTensorCopyToBuffer(HoldTensor, OutBuffer, BytesToWrite);
    uint32_t *BytesWritten =
        MemInst->getPointer<uint32_t *>(BytesWrittenPtr, 1);
    if (unlikely(BytesWritten == nullptr)) {
      spdlog::error("[WASI-NN] Failed when accessing the BytesWritten memory.");
      return static_cast<uint32_t>(WASINN::ErrNo::InvalidArgument);
    }
    *BytesWritten = BytesToWrite;
    return static_cast<uint32_t>(WASINN::ErrNo::Success);

#else
    spdlog::error(
        "[WASI-NN] Tensorflowlite backend is not built. use "
        "-WASMEDGE_PLUGIN_WASI_NN_BACKEND=\"Tensorflowlite\" to build it.");
#endif
  } else {
    spdlog::error("[WASI-NN] Current backend is not supported.");
  }
  return static_cast<uint32_t>(WASINN::ErrNo::InvalidArgument);
}

Expect<uint32_t> WasiNNCompute::body(const Runtime::CallingFrame &Frame,
                                     uint32_t Context) {
  auto *MemInst = Frame.getMemoryByIndex(0);
  if (MemInst == nullptr) {
    return Unexpect(ErrCode::Value::HostFuncError);
  }

  if (Env.NNContext.size() <= Context) {
    spdlog::error("[WASI-NN] compute: Execution Context does not exist.");
    return static_cast<uint32_t>(WASINN::ErrNo::InvalidArgument);
  }

  auto &CxtRef = Env.NNContext[Context];
  if (CxtRef.GraphRef.GraphBackend == WASINN::Backend::OpenVINO) {
#ifdef WASMEDGE_PLUGIN_WASI_NN_BACKEND_OPENVINO
    IEStatusCode Status = ie_infer_request_infer(CxtRef.OpenVINOInferRequest);
    if (Status != IEStatusCode::OK) {
      spdlog::error(
          "[WASI-NN] Unable to perform computation correctly, error code: {}",
          Status);
      return static_cast<uint32_t>(WASINN::ErrNo::Busy);
    }
    return static_cast<uint32_t>(WASINN::ErrNo::Success);
#else
    spdlog::error("[WASI-NN] OpenVINO backend is not built. use "
                  "-WASMEDGE_PLUGIN_WASI_NN_BACKEND=\"OpenVINO\" to build it.");
#endif
  } else if (CxtRef.GraphRef.GraphBackend == WASINN::Backend::PyTorch) {
#ifdef WASMEDGE_PLUGIN_WASI_NN_BACKEND_TORCH
    if (CxtRef.TorchInputs.size() == 0) {
      spdlog::error("[WASI-NN] Input is not set!");
      return static_cast<uint32_t>(WASINN::ErrNo::InvalidArgument);
    }
    for (size_t I = 0; I < CxtRef.TorchInputs.size(); I++) {
      torch::jit::IValue InTensor = CxtRef.TorchInputs[I];
      if (InTensor.isNone()) {
        spdlog::error("[WASI-NN] Input [{}] is not set!", I);
        return static_cast<uint32_t>(WASINN::ErrNo::InvalidArgument);
      }
    }
    torch::jit::IValue RawOutput =
        CxtRef.GraphRef.TorchModel.forward(CxtRef.TorchInputs);
    // TODO: more output type should be supported here
    if (RawOutput.isTensorList()) {
      auto OutTensors = RawOutput.toTensorVector();
      for (auto &OneOf : OutTensors) {
        CxtRef.TorchOutputs.push_back(OneOf.clone());
      }
    } else if (RawOutput.isTensor()) {
      auto OutTensor = RawOutput.toTensor();
      CxtRef.TorchOutputs.push_back(OutTensor.clone());
    } else {
      spdlog::error("[WASI-NN] PyTorch backend only supports output a tensor "
                    "or a list of tensor");
      return static_cast<uint32_t>(WASINN::ErrNo::InvalidArgument);
    }
    return static_cast<uint32_t>(WASINN::ErrNo::Success);
#else
    spdlog::error("[WASI-NN] PyTorch backend is not built. use "
                  "-WASMEDGE_PLUGIN_WASI_NN_BACKEND=\"PyTorch\" to build it.");
#endif
  } else if (CxtRef.GraphRef.GraphBackend == WASINN::Backend::TensorflowLite) {
#ifdef WASMEDGE_PLUGIN_WASI_NN_BACKEND_TFLITE
    // Run session
    if (unlikely(CxtRef.TFLiteInterp == nullptr)) {
      spdlog::error("[WASI-NN] Tensorflow Lite context empty");
      return static_cast<uint32_t>(WASINN::ErrNo::MissingMemory);
    }
    TfLiteStatus Stat = TfLiteInterpreterInvoke(CxtRef.TFLiteInterp);
    if (unlikely(Stat != TfLiteStatus::kTfLiteOk)) {
      spdlog::error("[WASI-NN] Invocation failed.");
      return static_cast<uint32_t>(WASINN::ErrNo::Busy);
    }
    return static_cast<uint32_t>(WASINN::ErrNo::Success);
#else
    spdlog::error(
        "[WASI-NN] Tensorflowlite backend is not built. use "
        "-WASMEDGE_PLUGIN_WASI_NN_BACKEND=\"Tensorflowlite\" to build it.");
#endif
  } else {
    spdlog::error("[WASI-NN] Current backend is not supported.");
  }

  return static_cast<uint32_t>(WASINN::ErrNo::InvalidArgument);
}

} // namespace Host
} // namespace WasmEdge<|MERGE_RESOLUTION|>--- conflicted
+++ resolved
@@ -33,21 +33,12 @@
   case WASINN::Device::CPU:
     DeviceName = "CPU";
     break;
-<<<<<<< HEAD
-  //  case 1:
-  //    DeviceName = "GPU";
-  //    break;
-  // case 2:
-  //   DeviceName = "TPU";
-  //   break;
-=======
   case WASINN::Device::GPU:
     DeviceName = "GPU";
     break;
   case WASINN::Device::TPU:
     DeviceName = "TPU";
     break;
->>>>>>> 628ec8d0
   default:
     DeviceName = "";
   }
@@ -72,12 +63,6 @@
     spdlog::error("[WASI-NN] Failed when accessing the return GraphID memory.");
     return static_cast<uint32_t>(WASINN::ErrNo::InvalidArgument);
   }
-<<<<<<< HEAD
-  std::string DeviceName;
-  DeviceName = FindDevice(Target);
-  if (unlikely(DeviceName.length() == 0)) {
-    spdlog::error("[WASI-NN] Only support CPU target");
-=======
   // Get and check the device name string.
   const auto Device = static_cast<WASINN::Device>(Target);
   const std::string DeviceName = findDevice(Device);
@@ -85,7 +70,6 @@
                (Encoding != static_cast<uint32_t>(WASINN::Backend::PyTorch) ||
                 Device != WASINN::Device::GPU))) {
     spdlog::error("[WASI-NN] Only support CPU target and Pytorch GPU target.");
->>>>>>> 628ec8d0
     return static_cast<uint32_t>(WASINN::ErrNo::InvalidArgument);
   }
   spdlog::debug("[WASI-NN] Using device: {:s}", DeviceName);
@@ -744,14 +728,8 @@
       LiteType = WASINN::TensorType::I32;
       break;
     default:
-<<<<<<< HEAD
       spdlog::error("[WASI-NN] Unsupported TFLite type: {}", LiteType);
       return static_cast<uint32_t>(WASINN::ErrNo::RuntimeError);
-=======
-      spdlog::error("[WASI-NN] Unsupported TFLite type: {}",
-                    TfLiteTypeGetName(Type));
-      return static_cast<uint32_t>(WASINN::ErrNo::InvalidArgument);
->>>>>>> 628ec8d0
     }
 
     if (unlikely(LiteType != RType)) {
