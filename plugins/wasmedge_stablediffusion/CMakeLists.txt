--- conflicted
+++ resolved
@@ -8,49 +8,15 @@
         SD_CUBLAS OFF CACHE BOOL
         "Stable diffusion plugin: Disable SD_CUBLAS") endif()
 
-        if (APPLE AND CMAKE_SYSTEM_PROCESSOR STREQUAL "arm64" AND
-                WASMEDGE_PLUGIN_STABLEDIFFUSION_METAL) message(STATUS
-                                                               "Stable "
-                                                               "diffusion "
-                                                               "plugin: Enable "
-                                                               "SD_METAL")
-            set(SD_METAL ON CACHE BOOL "Stable diffusion plugin: Enable "
-                                       "SD_METAL") set(
-                GGML_METAL_EMBED_LIBRARY
-                    ON) else() message(STATUS
-                                       "Stable diffusion plugin: Disable "
-                                       "SD_METAL") set(SD_METAL OFF CACHE BOOL
-                                                       "Stable diffusion "
-                                                       "plugin: Disable "
-                                                       "SD_METAL") endif()
+if(APPLE AND CMAKE_SYSTEM_PROCESSOR STREQUAL "arm64" AND WASMEDGE_PLUGIN_STABLEDIFFUSION_METAL)
+  message(STATUS "Stable diffusion plugin: Enable SD_METAL")
+  set(SD_METAL ON CACHE BOOL "Stable diffusion plugin: Enable SD_METAL")
+  set(GGML_METAL_EMBED_LIBRARY ON)
+else()
+  message(STATUS "Stable diffusion plugin: Disable SD_METAL")
+  set(SD_METAL OFF CACHE BOOL "Stable diffusion plugin: Disable SD_METAL")
+endif()
 
-#setup stable diffusion
-                message(STATUS "Downloading stable diffusion source") FetchContent_Declare(
-                    stable - diffusion GIT_REPOSITORY https
-                    : // github.com/leejet/stable-diffusion.cpp.git
-                    GIT_TAG master - e71ddce GIT_SHALLOW TRUE)
-                    FetchContent_MakeAvailable(stable - diffusion) set_property(
-                        TARGET stable -
-                        diffusion PROPERTY POSITION_INDEPENDENT_CODE
-                            ON) if (APPLE AND CMAKE_SYSTEM_VERSION
-                                        VERSION_LESS 23)
-# `cblas_sgemm()` introduced in macOS 13.3.
-                        set(GGML_NO_ACCELERATE ON CACHE INTERNAL "Stable "
-                                                                 "diffusion "
-                                                                 "plugin: Turn "
-                                                                 "off "
-                                                                 "accelerate") endif() get_target_property(
-                            SD_DEPS stable -
-                            diffusion LINK_LIBRARIES) foreach (dep ${
-                            SD_DEPS}) if (TARGET ${
-                                              dep}) set_target_properties(${
-                            dep} PROPERTIES POSITION_INDEPENDENT_CODE ON) endif() endforeach()
-
-<<<<<<< HEAD
-                            wasmedge_add_library(
-                                wasmedgePluginWasmEdgeStableDiffusion SHARED
-                                    sd_env.cpp sd_func.cpp sd_module.cpp)
-=======
 if(WASMEDGE_PLUGIN_STABLEDIFFUSION_OPENMP)
   message(STATUS "Stable diffusion plugin: Enable SD_OPENMP")
   set(GGML_OPENMP ON)
@@ -81,7 +47,10 @@
     )
   endif()
 endforeach()
->>>>>>> 57f6a819
+
+                            wasmedge_add_library(
+                                wasmedgePluginWasmEdgeStableDiffusion SHARED
+                                    sd_env.cpp sd_func.cpp sd_module.cpp)
 
                                 target_link_libraries(
                                     wasmedgePluginWasmEdgeStableDiffusion
@@ -171,26 +140,8 @@
                                                                     common
                                                                         .h) endif()
 
-<<<<<<< HEAD
-                                                                    install(
-                                                                        TARGETS
-                                                                            wasmedgePluginWasmEdgeStableDiffusion
-                                                                                DESTINATION
-                                                                                    ${CMAKE_INSTALL_LIBDIR} /
-                                                                        wasmedge)
-=======
-if(WASMEDGE_PLUGIN_STABLEDIFFUSION_METAL)
-  add_custom_command(
-    TARGET wasmedgePluginWasmEdgeStableDiffusion
-    POST_BUILD
-    COMMAND ${CMAKE_COMMAND} -E copy ${stable-diffusion_SOURCE_DIR}/ggml/src/ggml-metal.metal ggml-metal.metal
-    COMMAND ${CMAKE_COMMAND} -E copy ${stable-diffusion_SOURCE_DIR}/ggml/src/ggml-common.h ggml-common.h
-  )
-endif()
-
 install(
   TARGETS wasmedgePluginWasmEdgeStableDiffusion
   DESTINATION ${CMAKE_INSTALL_LIBDIR}/wasmedge
   COMPONENT WasmEdge
-)
->>>>>>> 57f6a819
+)