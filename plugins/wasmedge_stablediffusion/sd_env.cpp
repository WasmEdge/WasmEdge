--- conflicted
+++ resolved
@@ -50,14 +50,10 @@
 }
 
 sd_ctx_t *SDEnviornment::getContext(const uint32_t Id) noexcept {
-<<<<<<< HEAD
-  return Contexts[Id].Context;
-=======
   if (Id >= Contexts.size()) {
     return nullptr;
   }
   return Contexts[Id];
->>>>>>> 558ada0a
 }
 
 void SBLog(enum sd_log_level_t Level, const char *Log, void *) {
