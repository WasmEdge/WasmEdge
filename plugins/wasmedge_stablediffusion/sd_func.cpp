// SPDX-License-Identifier: Apache-2.0
// SPDX-FileCopyrightText: 2019-2024 Second State INC

#include "sd_func.h"
#include "common/spdlog.h"
#include "sd_env.h"
#include "spdlog/spdlog.h"
#include "stable-diffusion.h"

#define STB_IMAGE_IMPLEMENTATION
#define STB_IMAGE_STATIC
#include "stb_image.h"

#define STB_IMAGE_WRITE_IMPLEMENTATION
#define STB_IMAGE_WRITE_STATIC
#include "stb_image_write.h"

#define STB_IMAGE_RESIZE_IMPLEMENTATION
#define STB_IMAGE_RESIZE_STATIC
#include "stb_image_resize.h"

namespace WasmEdge {
namespace Host {
namespace StableDiffusion {

#define MEMINST_CHECK(Out, CallFrame, Index)                                   \
  auto *Out = CallFrame.getMemoryByIndex(Index);                               \
  if (unlikely(Out == nullptr)) {                                              \
    spdlog::error("[WasmEdge-StableDiffusion] Memory instance not found."sv);  \
    return static_cast<uint32_t>(ErrNo::MissingMemory);                        \
  }

#define SESSION_CHECK(Out, SessionID, Message, ErrNo)                          \
  auto *Out = Env.getContext(SessionID);                                       \
  if (unlikely(Out == nullptr)) {                                              \
    spdlog::error("[WasmEdge-StableDiffusion] "sv Message);                    \
    return static_cast<uint32_t>(ErrNo);                                       \
  }

#define MEM_SPAN_CHECK(OutSpan, MemInst, Type, BufPtr, BufLen, Message)        \
  auto OutSpan = MemInst->getSpan<Type>(BufPtr, BufLen);                       \
  if (unlikely(OutSpan.size() != BufLen)) {                                    \
    spdlog::error("[WasmEdge-StableDiffusion] "sv Message);                    \
    return static_cast<uint32_t>(ErrNo::MissingMemory);                        \
  }

#define MEM_SV_CHECK(OutSV, MemInst, BufPtr, BufLen, Message)                  \
  auto OutSV = MemInst->getStringView(BufPtr, BufLen);                         \
  if (unlikely(OutSV.size() != BufLen)) {                                      \
    spdlog::error("[WasmEdge-StableDiffusion] "sv Message);                    \
    return static_cast<uint32_t>(ErrNo::MissingMemory);                        \
  }

#define MEM_PTR_CHECK(OutPtr, MemInst, Type, Offset, Message)                  \
  Type *OutPtr = MemInst->getPointer<Type *>(Offset);                          \
  if (unlikely(OutPtr == nullptr)) {                                           \
    spdlog::error("[WasmEdge-StableDiffusion] "sv Message);                    \
    return static_cast<uint32_t>(ErrNo::MissingMemory);                        \
  }

bool parameterCheck(SDEnviornment &Env, uint32_t Width, uint32_t Height,
                    uint32_t SessionId) {
  if (SessionId >= Env.getContextSize()) {
    spdlog::error("[WasmEdge-StableDiffusion] Session ID is invalid.");
    return false;
  }
  if (Width % 64 != 0) {
    spdlog::error("[WasmEdge-StableDiffusion] Width must be a multiple of 64 "
                  "and greater than 0.");
    return false;
  }
  if (Height % 64 != 0) {
    spdlog::error("[WasmEdge-StableDiffusion] Height must be a multiple of 64 "
                  "and greater than 0.");
    return false;
  }
  return true;
}

sd_image_t *readControlImage(Span<uint8_t> ControlImage, int Width, int Height,
                             bool CannyPreprocess) {
  uint8_t *ControlImageBuffer = nullptr;
  sd_image_t *ControlImg = nullptr;
  int Channel = 0;
  std::string ControlImagePath(ControlImage.begin(), ControlImage.end());

  if (ControlImagePath.substr(0, 5) == "path:"sv) {
    ControlImageBuffer = stbi_load(ControlImagePath.substr(5).data(), &Width,
                                   &Height, &Channel, 3);
  } else {
    ControlImageBuffer = stbi_load_from_memory(
        ControlImage.data(), ControlImage.size(), &Width, &Height, &Channel, 3);
  }

  if (ControlImageBuffer == nullptr) {
    spdlog::error(
        "[WasmEdge-StableDiffusion] Load image from control image failed."sv);
    return nullptr;
  }
  ControlImg =
      new sd_image_t{static_cast<uint32_t>(Width),
                     static_cast<uint32_t>(Height), 3, ControlImageBuffer};
  if (CannyPreprocess) { // apply preprocessor
    ControlImg->data =
        preprocess_canny(ControlImg->data, ControlImg->width,
                         ControlImg->height, 0.08f, 0.08f, 0.8f, 1.0f, false);
  }
  free(ControlImageBuffer);
  return ControlImg;
}

void upscalerModel(const char *UpscaleModelPath, uint32_t UpscaleRepeats,
                   int32_t NThreads, uint32_t Wtype, uint32_t BatchCount,
                   sd_image_t *Results) {
  // unused for RealESRGAN_x4plus_anime_6B.pth
  int UpscaleFactor = 4;
  upscaler_ctx_t *UpscalerCtx = new_upscaler_ctx(UpscaleModelPath, NThreads,
                                                 static_cast<sd_type_t>(Wtype));
  if (UpscalerCtx == nullptr) {
    spdlog::error("[WasmEdge-StableDiffusion] Create upscaler ctx failed."sv);
  } else {
    for (uint32_t I = 0; I < BatchCount; I++) {
      if (Results[I].data == nullptr) {
        continue;
      }
      sd_image_t CurrentImage = Results[I];
      for (uint32_t U = 0; U < UpscaleRepeats; ++U) {
        sd_image_t UpscaledImage =
            upscale(UpscalerCtx, CurrentImage, UpscaleFactor);
        if (UpscaledImage.data == nullptr) {
          spdlog::error("[WasmEdge-StableDiffusion] Upscale failed."sv);
          break;
        }
        free(CurrentImage.data);
        CurrentImage = UpscaledImage;
      }
      // Set the final upscaled image as the result
      Results[I] = CurrentImage;
    }
  }
  free(UpscalerCtx);
}

bool saveResults(sd_image_t *Results, uint32_t BatchCount,
                 std::string OutputPath, uint32_t OutputPathLen,
                 uint32_t *BytesWritten, uint32_t OutBufferMaxSize,
                 uint8_t *OutputBufferSpanPtr) {
  int Len;
  unsigned char *Png = stbi_write_png_to_mem(
      reinterpret_cast<const unsigned char *>(Results), 0, Results->width,
      Results->height, Results->channel, &Len, nullptr);
  if (OutputPathLen != 0) {
    size_t Last = OutputPath.find_last_of(".");
    std::string DummyName = OutputPath;
    std::string Extension = ".png";
    if (Last != std::string::npos) {
      std::string LastStr = OutputPath.substr(Last);
      if (LastStr == ".png" || LastStr == ".PNG") {
        DummyName = OutputPath.substr(0, Last);
        Extension = LastStr;
      }
    }
    for (uint32_t I = 0; I < BatchCount; I++) {
      if (Results[I].data != nullptr) {
        std::string FinalImagePath;
        if (I <= 0)
          FinalImagePath = DummyName + Extension;
        else
          FinalImagePath += "_" + std::to_string(I + 1) + Extension;
        stbi_write_png(FinalImagePath.c_str(), Results[I].width,
                       Results[I].height, Results[I].channel, Results[I].data,
                       0, nullptr);
        spdlog::info("[WasmEdge-StableDiffusion] Save result image to {}."sv,
                     FinalImagePath.c_str());
        free(Results[I].data);
        Results[I].data = nullptr;
      }
    }
  }
  *BytesWritten = Len;
  if (OutBufferMaxSize < *BytesWritten) {
    spdlog::error("[WasmEdge-StableDiffusion] Output buffer is not enough."sv);
    free(Png);
    free(Results);
    return false;
  }
  std::copy_n(Png, *BytesWritten, OutputBufferSpanPtr);
  free(Png);
  free(Results);
  return true;
}

Expect<uint32_t> SDConvert::body(const Runtime::CallingFrame &Frame,
                                 uint32_t ModelPathPtr, uint32_t ModelPathLen,
                                 uint32_t VaeModelPathPtr,
                                 uint32_t VaeModelPathLen,
                                 uint32_t OutputPathPtr, uint32_t OutputPathLen,
                                 uint32_t WType) {
  // Check memory instance from module.
  MEMINST_CHECK(MemInst, Frame, 0)

  // Check the input parameter value.
  MEM_SPAN_CHECK(ModelPathSpan, MemInst, char, ModelPathPtr, ModelPathLen,
                 "Failed when accessing the input model path memory."sv)
  MEM_SPAN_CHECK(VaeModelPathSpan, MemInst, char, VaeModelPathPtr,
                 VaeModelPathLen,
                 "Failed when accessing the input vae model path memory."sv)
  MEM_SPAN_CHECK(OutputPathSpan, MemInst, char, OutputPathPtr, OutputPathLen,
                 "Failed when accessing the output path memory."sv)
  std::string ModelPath = std::string(
      ModelPathSpan.begin(), ModelPathSpan.begin() + ModelPathSpan.size());
  std::string VaeModelPath =
      std::string(VaeModelPathSpan.begin(),
                  VaeModelPathSpan.begin() + VaeModelPathSpan.size());
  std::string OutputPath = std::string(
      OutputPathSpan.begin(), OutputPathSpan.begin() + OutputPathSpan.size());

  spdlog::info("[WasmEdge-StableDiffusion] Convert model: {} to {}."sv,
               ModelPath.data(), OutputPath.data());
  std::ifstream Fin(ModelPath.data(), std::ios::in | std::ios::binary);
  if (!Fin) {
    Fin.close();
    spdlog::error("[WasmEdge-StableDiffusion] Model not found.");
    return static_cast<uint32_t>(ErrNo::InvalidArgument);
  }
  Fin.close();
  // Convert model.
  bool Ret = ::convert(ModelPath.data(), VaeModelPath.data(), OutputPath.data(),
                       static_cast<sd_type_t>(WType));
  if (!Ret) {
    spdlog::error("[WasmEdge-StableDiffusion] Failed to convert model.");
    return static_cast<uint32_t>(ErrNo::InvalidArgument);
  }

  return static_cast<uint32_t>(ErrNo::Success);
}

Expect<uint32_t> SDCreateContext::body(
    const Runtime::CallingFrame &Frame, uint32_t ModelPathPtr,
    uint32_t ModelPathLen, uint32_t clipLPathPtr, uint32_t clipLPathLen,
    uint32_t t5xxlPathPtr, uint32_t t5xxlPathLen,
    uint32_t diffusionModelPathPtr, uint32_t diffusionModelPathLen,
    uint32_t VaePathPtr, uint32_t VaePathLen, uint32_t TaesdPathPtr,
    uint32_t TaesdPathLen, uint32_t ControlNetPathPtr,
    uint32_t ControlNetPathLen, uint32_t LoraModelDirPtr,
    uint32_t LoraModelDirLen, uint32_t EmbedDirPtr, uint32_t EmbedDirLen,
    uint32_t IdEmbedDirPtr, uint32_t IdEmbedDirLen, uint32_t VaeDecodeOnly,
    uint32_t VaeTiling, int32_t NThreads, uint32_t Wtype, uint32_t RngType,
    uint32_t Schedule, uint32_t ClipOnCpu, uint32_t ControlNetCpu,
    uint32_t VaeOnCpu, uint32_t SessiontIdPtr) {
  // Check memory instance from module.
  MEMINST_CHECK(MemInst, Frame, 0)
  // Check the input model buffer.
  MEM_SPAN_CHECK(ModelPathSpan, MemInst, char, ModelPathPtr, ModelPathLen,
                 "Failed when accessing the input model path memory."sv)
  MEM_SPAN_CHECK(clipLPathSpan, MemInst, char, clipLPathPtr, clipLPathLen,
                 "Failed when accessing the input clipL path memory."sv)
  MEM_SPAN_CHECK(t5xxlPathSpan, MemInst, char, t5xxlPathPtr, t5xxlPathLen,
                 "Failed when accessing the input t5xxl path memory."sv)
  MEM_SPAN_CHECK(
      diffusionModelPathSpan, MemInst, char, diffusionModelPathPtr,
      diffusionModelPathLen,
      "Failed when accessing the input diffusion model path memory."sv)
  MEM_SPAN_CHECK(VaePathSpan, MemInst, char, VaePathPtr, VaePathLen,
                 "Failed when accessing the input vae path memory."sv)
  MEM_SPAN_CHECK(ControlNetPathSpan, MemInst, char, ControlNetPathPtr,
                 ControlNetPathLen,
                 "Failed when accessing the input control net path memory."sv)
  MEM_SPAN_CHECK(LoraModelDirSpan, MemInst, char, LoraModelDirPtr,
                 LoraModelDirLen,
                 "Failed when accessing the input lora model path memory."sv)
  MEM_SPAN_CHECK(TaesdPathSpan, MemInst, char, TaesdPathPtr, TaesdPathLen,
                 "Failed when accessing the input taesd path memory."sv)
  MEM_SPAN_CHECK(EmbedDirSpan, MemInst, char, EmbedDirPtr, EmbedDirLen,
                 "Failed when accessing the input embedded directory memory."sv)
  MEM_SPAN_CHECK(
      IdEmbedDirSpan, MemInst, char, IdEmbedDirPtr, IdEmbedDirLen,
      "Failed when accessing the input id dembed directory memory."sv)
  MEM_PTR_CHECK(SessionId, MemInst, uint32_t, SessiontIdPtr,
                "Failed when accessing the return SessionID memory."sv)
  std::string ModelPath =
      std::string(ModelPathSpan.begin(), ModelPathSpan.end());
  std::string VaePath = std::string(VaePathSpan.begin(), VaePathSpan.end());
  std::string TaesdPath =
      std::string(TaesdPathSpan.begin(), TaesdPathSpan.end());
  std::string ControlNetPath =
      std::string(ControlNetPathSpan.begin(), ControlNetPathSpan.end());
  std::string LoraModelDir =
      std::string(LoraModelDirSpan.begin(), LoraModelDirSpan.end());
  std::string EmbedDir = std::string(EmbedDirSpan.begin(), EmbedDirSpan.end());
  std::string IdEmbedDir =
      std::string(IdEmbedDirSpan.begin(), IdEmbedDirSpan.end());
  std::string clipLPath =
      std::string(clipLPathSpan.begin(), clipLPathSpan.end());
  std::string t5xxlPath =
      std::string(t5xxlPathSpan.begin(), t5xxlPathSpan.end());
  std::string diffusionModelPath =
      std::string(diffusionModelPathSpan.begin(), diffusionModelPathSpan.end());
  if (NThreads == -1) {
    NThreads = get_num_physical_cores();
  }
  // Check parameters
  if (ModelPathLen == 0 && diffusionModelPathLen == 0) {
    spdlog::error("[WasmEdge-StableDiffusion] The following arguments are "
                  "required: ModelPath / DiffusionModelPath");
    return static_cast<uint32_t>(ErrNo::InvalidArgument);
  }
  // Create context and import graph.
  spdlog::info("[WasmEdge-StableDiffusion] Create context."sv);
  sd_ctx_t *Ctx = new_sd_ctx(
      ModelPath.data(), clipLPath.data(), t5xxlPath.data(),
      diffusionModelPath.data(), VaePath.data(), TaesdPath.data(),
      ControlNetPath.data(), LoraModelDir.data(), EmbedDir.data(),
      IdEmbedDir.data(), static_cast<bool>(VaeDecodeOnly),
      static_cast<bool>(VaeTiling), false, NThreads,
      static_cast<sd_type_t>(Wtype), static_cast<rng_type_t>(RngType),
      static_cast<schedule_t>(Schedule), ClipOnCpu, ControlNetCpu, VaeOnCpu);
  if (Ctx == nullptr) {
    spdlog::error("[WasmEdge-StableDiffusion] Failed to create context.");
    return static_cast<uint32_t>(ErrNo::InvalidArgument);
  }
  *SessionId = Env.addContext(Ctx, NThreads, static_cast<sd_type_t>(Wtype));
  return static_cast<uint32_t>(ErrNo::Success);
}

Expect<uint32_t> SDTextToImage::body(
    const Runtime::CallingFrame &Frame, uint32_t PromptPtr, uint32_t PromptLen,
    uint32_t SessionId, uint32_t ControlImagePtr, uint32_t ControlImageLen,
    uint32_t NegativePromptPtr, uint32_t NegativePromptLen, float Guidance,
    uint32_t Width, uint32_t Height, int32_t ClipSkip, float CfgScale,
    uint32_t SampleMethod, uint32_t SampleSteps, uint32_t Seed,
    uint32_t BatchCount, float ControlStrength, float StyleRatio,
    uint32_t NormalizeInput, uint32_t InputIdImagesDirPtr,
    uint32_t InputIdImagesDirLen, uint32_t CannyPreprocess,
    uint32_t UpscaleModelPathPtr, uint32_t UpscaleModelPathLen,
    uint32_t UpscaleRepeats, uint32_t OutputPathPtr, uint32_t OutputPathLen,
    uint32_t OutBufferPtr, uint32_t OutBufferMaxSize,
    uint32_t BytesWrittenPtr) {
  // Check memory instance from module.
  MEMINST_CHECK(MemInst, Frame, 0)
  // Check the input model buffer.
  MEM_SPAN_CHECK(PromptSpan, MemInst, char, PromptPtr, PromptLen,
                 "Failed when accessing the promp memory."sv)
  MEM_SPAN_CHECK(NegativePromptSpan, MemInst, char, NegativePromptPtr,
                 NegativePromptLen,
                 "Failed when accessing the input negative prompt memory."sv)
  MEM_SPAN_CHECK(InputIdImagesDirSpan, MemInst, char, InputIdImagesDirPtr,
                 InputIdImagesDirLen,
                 "Failed when accessing the input id images path memory."sv)
  MEM_SPAN_CHECK(OutputBufferSpan, MemInst, uint8_t, OutBufferPtr,
                 OutBufferMaxSize,
                 "Failed when accessing the Output Buffer memory."sv)
  MEM_PTR_CHECK(BytesWritten, MemInst, uint32_t, BytesWrittenPtr,
                "Failed when accessing the return bytes written memory."sv)
  MEM_SPAN_CHECK(OutputPathSpan, MemInst, char, OutputPathPtr, OutputPathLen,
                 "Failed when accessing the output path memory."sv)
  std::string Prompt(PromptSpan.begin(), PromptSpan.end());
  std::string NegativePrompt(NegativePromptSpan.begin(),
                             NegativePromptSpan.end());
  std::string InputIdImagesDir(InputIdImagesDirSpan.begin(),
                               InputIdImagesDirSpan.end());
  std::string OutputPath(OutputPathSpan.begin(), OutputPathSpan.end());
  if (!parameterCheck(Env, Width, Height, SessionId)) {
    return static_cast<uint32_t>(ErrNo::InvalidArgument);
  }
  SESSION_CHECK(SDCtx, SessionId, "Session ID is invalid."sv,
                ErrNo::InvalidArgument)
  sd_image_t *Results = nullptr;
  sd_image_t *ControlImage = nullptr;
  // Read control image
  if (ControlImageLen != 0) {
    MEM_SPAN_CHECK(ControlImageSpan, MemInst, uint8_t, ControlImagePtr,
                   ControlImageLen,
                   "Failed when accessing the control image memory."sv)
    ControlImage =
        readControlImage(ControlImageSpan, Width, Height, CannyPreprocess);
  }
  // Generate images
  spdlog::info("[WasmEdge-StableDiffusion] Start to generate image."sv);
  Results =
      txt2img(SDCtx, Prompt.data(), NegativePrompt.data(), ClipSkip, CfgScale,
              Guidance, Width, Height, sample_method_t(SampleMethod),
              SampleSteps, Seed, BatchCount, ControlImage, ControlStrength,
              StyleRatio, NormalizeInput, InputIdImagesDir.data());
  free(ControlImage);
  if (Results == nullptr) {
    spdlog::error("[WasmEdge-StableDiffusion] Generate failed."sv);
    Env.freeContext(SessionId);
    return static_cast<uint32_t>(ErrNo::RuntimeError);
  }
  // Upscale image
  if (UpscaleModelPathLen != 0) {
    MEM_SPAN_CHECK(UpscaleModelSpan, MemInst, char, UpscaleModelPathPtr,
                   UpscaleModelPathLen,
                   "Failed when accessing the Upscaler Image memory."sv)
    std::string UpscaleModelPath(UpscaleModelSpan.begin(),
                                 UpscaleModelSpan.end());
    upscalerModel(UpscaleModelPath.data(), UpscaleRepeats,
                  Env.getNThreads(SessionId), Env.getWtype(SessionId),
                  BatchCount, Results);
  }
  // Save results
  if (!saveResults(Results, BatchCount, OutputPath, OutputPathLen, BytesWritten,
                   OutBufferMaxSize, OutputBufferSpan.data())) {
    return static_cast<uint32_t>(ErrNo::RuntimeError);
  }
  return static_cast<uint32_t>(ErrNo::Success);
}

Expect<uint32_t> SDImageToImage::body(
    const Runtime::CallingFrame &Frame, uint32_t ImagePtr, uint32_t ImageLen,
    uint32_t SessionId, float Guidance, uint32_t Width, uint32_t Height,
    uint32_t ControlImagePtr, uint32_t ControlImageLen, uint32_t PromptPtr,
    uint32_t PromptLen, uint32_t NegativePromptPtr, uint32_t NegativePromptLen,
    int32_t ClipSkip, float CfgScale, uint32_t SampleMethod,
    uint32_t SampleSteps, float Strength, uint32_t Seed, uint32_t BatchCount,
    float ControlStrength, float StyleRatio, uint32_t NormalizeInput,
    uint32_t InputIdImagesDirPtr, uint32_t InputIdImagesDirLen,
    uint32_t CannyPreprocess, uint32_t UpscaleModelPathPtr,
    uint32_t UpscaleModelPathLen, uint32_t UpscaleRepeats,
    uint32_t OutputPathPtr, uint32_t OutputPathLen, uint32_t OutBufferPtr,
    uint32_t OutBufferMaxSize, uint32_t BytesWrittenPtr) {
  // Check memory instance from module.
  MEMINST_CHECK(MemInst, Frame, 0)
  // Check the input parameter valid.
  MEM_SPAN_CHECK(ImageSpan, MemInst, uint8_t, ImagePtr, ImageLen,
                 "Failed when accessing the input image memory."sv)
  MEM_SPAN_CHECK(PromptSpan, MemInst, char, PromptPtr, PromptLen,
                 "Failed when accessing the promp memory."sv)
  MEM_SPAN_CHECK(NegativePromptSpan, MemInst, char, NegativePromptPtr,
                 NegativePromptLen,
                 "Failed when accessing the input negative prompt memory."sv)
  MEM_SPAN_CHECK(InputIdImagesDirSpan, MemInst, char, InputIdImagesDirPtr,
                 InputIdImagesDirLen,
                 "Failed when accessing the input id images path memory."sv)
  MEM_SPAN_CHECK(OutputBufferSpan, MemInst, uint8_t, OutBufferPtr,
                 OutBufferMaxSize,
                 "Failed when accessing the Output Buffer memory."sv)
  MEM_PTR_CHECK(BytesWritten, MemInst, uint32_t, BytesWrittenPtr,
                "Failed when accessing the return bytes written memory."sv)
  MEM_SPAN_CHECK(OutputPathSpan, MemInst, char, OutputPathPtr, OutputPathLen,
                 "Failed when accessing the output path memory."sv)
  if (!parameterCheck(Env, Width, Height, SessionId)) {
    return static_cast<uint32_t>(ErrNo::InvalidArgument);
  }
<<<<<<< HEAD
  if (Strength < 0.f || Strength > 1.f) {
    spdlog::error("[WasmEdge-StableDiffusion] Strength must in [0.0, 1.0]");
  }
  sd_ctx_t *SDCtx = Env.getContext(SessionId);
=======
  SESSION_CHECK(SDCtx, SessionId, "Session ID is invalid."sv,
                ErrNo::InvalidArgument)
>>>>>>> 558ada0a
  std::string Prompt(PromptSpan.begin(), PromptSpan.end());
  std::string NegativePrompt(NegativePromptSpan.begin(),
                             NegativePromptSpan.end());
  std::string InputIdImagesDir(InputIdImagesDirSpan.begin(),
                               InputIdImagesDirSpan.end());
  std::string OutputPath(OutputPathSpan.begin(), OutputPathSpan.end());
  // Read input image
  uint8_t *InputImageBuffer = nullptr;
  int Channel = 0;
  int ImageWidth = 0;
  int ImageHeight = 0;
  std::string ImagePath(ImageSpan.begin(), ImageSpan.end());
  if (ImagePath.substr(0, 5) == "path:"sv) {
    InputImageBuffer = stbi_load(ImagePath.substr(5).data(), &ImageWidth,
                                 &ImageHeight, &Channel, 3);
    if (InputImageBuffer == nullptr) {
      spdlog::error(
          "[WasmEdge-StableDiffusion] Load image from input image failed."sv);
      return static_cast<uint32_t>(ErrNo::InvalidArgument);
    }
    if (Channel < 3) {
      spdlog::error(
          "[WasmEdge-StableDiffusion] The number of channels for the input image must be >= 3."sv);
      free(InputImageBuffer);
      return static_cast<uint32_t>(ErrNo::InvalidArgument);
    }
    if (ImageWidth <= 0) {
      spdlog::error(
          "[WasmEdge-StableDiffusion] The width of image must be greater than 0."sv);
      free(InputImageBuffer);
      return static_cast<uint32_t>(ErrNo::InvalidArgument);
    }
    if (ImageHeight <= 0) {
      spdlog::error(
          "[WasmEdge-StableDiffusion] The height of image must be greater than 0."sv);
      free(InputImageBuffer);
      return static_cast<uint32_t>(ErrNo::InvalidArgument);
    }
    // Resize image when image size not matches width and height
    if (Height != static_cast<uint32_t>(ImageHeight) ||
        Width != static_cast<uint32_t>(ImageWidth)) {
      int ResizedHeight = Height;
      int ResizedWidth = Width;
      uint8_t *ResizedImageBuffer =
          (uint8_t *)malloc(ResizedHeight * ResizedWidth * 3);
      if (ResizedImageBuffer == nullptr) {
        spdlog::error(
            "[WasmEdge-StableDiffusion] Failed to allocate memory for resize input image."sv);
        free(InputImageBuffer);
        return static_cast<uint32_t>(ErrNo::InvalidArgument);
      }
      stbir_resize(InputImageBuffer, ImageWidth, ImageHeight, 0,
                   ResizedImageBuffer, ResizedWidth, ResizedHeight, 0,
                   STBIR_TYPE_UINT8, 3, STBIR_ALPHA_CHANNEL_NONE, 0,
                   STBIR_EDGE_CLAMP, STBIR_EDGE_CLAMP, STBIR_FILTER_BOX,
                   STBIR_FILTER_BOX, STBIR_COLORSPACE_SRGB, nullptr);
      free(InputImageBuffer);
      InputImageBuffer = ResizedImageBuffer;
    }
  } else {
    InputImageBuffer =
        stbi_load_from_memory(ImageSpan.data(), ImageSpan.size(), &ImageWidth,
                              &ImageHeight, &Channel, 3);
  }
  sd_image_t InputImage = {Width, Height, 3, InputImageBuffer};
  // Read control image
  sd_image_t *ControlImage = nullptr;
  if (ControlImageLen != 0) {
    MEM_SPAN_CHECK(ControlImageSpan, MemInst, uint8_t, ControlImagePtr,
                   ControlImageLen,
                   "Failed when accessing the control image memory."sv)
    ControlImage =
        readControlImage(ControlImageSpan, Width, Height, CannyPreprocess);
  }
  // Generate images
  sd_image_t *Results = nullptr;
  spdlog::info("[WasmEdge-StableDiffusion] Start to generate image."sv);
  Results = img2img(SDCtx, InputImage, Prompt.data(), NegativePrompt.data(),
                    ClipSkip, CfgScale, Guidance, Width, Height,
                    sample_method_t(SampleMethod), SampleSteps, Strength, Seed,
                    BatchCount, ControlImage, ControlStrength, StyleRatio,
                    NormalizeInput, InputIdImagesDir.data());
  free(ControlImage);
  free(InputImageBuffer);
  if (Results == nullptr) {
    spdlog::error("[WasmEdge-StableDiffusion] Generate failed."sv);
    Env.freeContext(SessionId);
    return static_cast<uint32_t>(ErrNo::RuntimeError);
  }
  // Upscale image
  if (UpscaleModelPathLen != 0) {
    MEM_SPAN_CHECK(UpscaleModelSpan, MemInst, char, UpscaleModelPathPtr,
                   UpscaleModelPathLen,
                   "Failed when accessing the Upscaler Image memory."sv)
    std::string UpscaleModelPath(UpscaleModelSpan.begin(),
                                 UpscaleModelSpan.end());
    upscalerModel(UpscaleModelPath.data(), UpscaleRepeats,
                  Env.getNThreads(SessionId), Env.getWtype(SessionId),
                  BatchCount, Results);
  }
  // Save results
  if (!saveResults(Results, BatchCount, OutputPath, OutputPathLen, BytesWritten,
                   OutBufferMaxSize, OutputBufferSpan.data())) {
    return static_cast<uint32_t>(ErrNo::RuntimeError);
  }
  return static_cast<uint32_t>(ErrNo::Success);
}

} // namespace StableDiffusion
} // namespace Host
} // namespace WasmEdge<|MERGE_RESOLUTION|>--- conflicted
+++ resolved
@@ -443,15 +443,8 @@
   if (!parameterCheck(Env, Width, Height, SessionId)) {
     return static_cast<uint32_t>(ErrNo::InvalidArgument);
   }
-<<<<<<< HEAD
-  if (Strength < 0.f || Strength > 1.f) {
-    spdlog::error("[WasmEdge-StableDiffusion] Strength must in [0.0, 1.0]");
-  }
-  sd_ctx_t *SDCtx = Env.getContext(SessionId);
-=======
   SESSION_CHECK(SDCtx, SessionId, "Session ID is invalid."sv,
                 ErrNo::InvalidArgument)
->>>>>>> 558ada0a
   std::string Prompt(PromptSpan.begin(), PromptSpan.end());
   std::string NegativePrompt(NegativePromptSpan.begin(),
                              NegativePromptSpan.end());
